{
  "compilerOptions": {
    "allowSyntheticDefaultImports": true,
    "module": "commonjs",
    "target": "es2019",
    "noImplicitAny": true,
    "noImplicitThis": true,
    "strictNullChecks": false,
    "sourceMap": true,
<<<<<<< HEAD
    "outDir": "out",
=======
    "outDir": "dist",
>>>>>>> 1e337262
    "baseUrl": ".",
    "downlevelIteration": true,
    "paths": {
      "*": ["node_modules/*"]
    }
  },
  "include": [
    "src/**/*.ts",
    "./node_modules/vscode/vscode.d.ts",
    "./node_modules/vscode/lib/*", "src/custom-editors/disassembly/disassembly.js"
  ]
}<|MERGE_RESOLUTION|>--- conflicted
+++ resolved
@@ -7,11 +7,7 @@
     "noImplicitThis": true,
     "strictNullChecks": false,
     "sourceMap": true,
-<<<<<<< HEAD
-    "outDir": "out",
-=======
     "outDir": "dist",
->>>>>>> 1e337262
     "baseUrl": ".",
     "downlevelIteration": true,
     "paths": {
