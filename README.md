# Klive IDE

This project aims to build a full-fledged ZX Spectrum IDE that you can easily use on Linux, Mac, and Windows. Besides supporting the traditional ZX Spectrum models (48/128/2/2A/2+/3/3+), Klive IDE intends to be an attractive development platform for [ZX Spectrum Next](https://www.specnext.com/).

**The first public release (v0.1.0) is released on August 2, 2020**

<<<<<<< HEAD
[You can immediately try it](#try-release).
=======

>>>>>>> 76a87aba

You may ask why we need another ZX Spectrum Emulator and IDE, as we have dozens of them. More or less, you are right. Nonetheless, we have only a few with ZX Spectrum Next emulators that support the developer community:

- [ZEsarUX](https://github.com/chernandezba/zesarux) by _Cesar Hernandez Bano_
- [CSpect](http://www.cspect.org/) by _Mike Dailly_

Cesar and Mike both did and still do a great job with their projects. There is a high likelihood that Klive will never catch up with their excellent emulators, at least not with their features.

Nonetheless, this project offers these benefits to you:
1. **Features are mostly based on community expectations and feedback.** Of course, it does not mean that contributors will implement everything the community asks for, but we try to be driven by user (developer) voices.
2. **Open source code.** The source code is not only available for everyone but is well documented so that you can learn from it. It is an expectation from a contributor to provide decent documentation for any new feature or fix.
3. **Open for extensibility.** The design strives to allow you to add your custom pieces to the IDE.

## The IDE Concept

![Klive intro](./docs/intro/klive-intro.gif)

I've been working for more than three years on [SpectNetIDE](https://github.com/Dotneteer/spectnetide), which is a Visual Studio 2019 extension that includes a ZX Spectrum emulator and development tools. Though I like this project and will still develop it, it requires more investment (utilizing my free time) than I'm happy to spend:
- Visual Studio Extensibility is hard. Even if it's continuously getting easier, sometimes it still feels pain due to the lack of available samples and documentation.
- SpectNetIDE can be used only on Windows. No easy way to port it to Mac or Linux.

Klive IDE targets Linux, Mac, and Windows. To use the IDE, you need these three pieces of software:
- [**Visual Studio Code**](https://code.visualstudio.com/). The widely known and popular coding IDE that is available on multiple platforms.
- **The Klive ZX Spectrum Emulator**. An Electron-Shell based ZX Spectrum emulator written in TypeScript and _native_ WebAssembly to be the host of your development projects. The emulator is designed especially for _integration_ with development tools.
- **The Klive IDE VS Code Extension**. The extension that binds VS Code and the Klive emulator to provide seamless development and debug experience.

## Roadmap

The project is in its initial phase when we uses proof-of-concept modells to create the initial version. As of know, this is the roadmap &mdash; without any deadlines yet:

1. The initial POC of the Klive emulator. Main things to gather experience:
    - Using web technologies to create a decent UI with a powerful emulator that provides space for excessive hardware emulation (ZX Spectrum Next)
    - Ability to measure how WebAssembly plays its role on this area. (_Note_: So far measures show that the native WA implementation is about three times faster than the tuned JavaScript implementation.)
    - An easy to use API to support integration with external apps, main focus on VS Code.
2. A series of POC-pieces to find out which VS Code extensibility tools suit the best for particular pieces of the IDE:
    - Z80 Disassembly
    - ZX Spectrum live memory map
    - Z80/Boriel's BASIC source code/Z80 Disassembly debugging experience (breakpoints, stepping modes, watching register and symbol values, etc.)
    - Z80 Assembly/Boriel's BASIC source code development experience
    - Compilation (Z80 Assembler, Boriel's BASIC integration) &mdash; using/implementing an excellent Z80 Assembler
    - Tape handling experience
3. The first public version of the Klive IDE with these features:
    - Running and debugging ZX Spectrum 48 code with the three software components working in orchestration.
    - Z80 Assembly integration (syntax highlighting and compilation)
4. A Klive IDE version that provides feature-parity with SpectNetIDE
5. Moving toward ZX Spectrum Next

<<<<<<< HEAD
<a name="try-release"></a>
## Installing and Running Release v0.1.0

> **Note**: This release runs only on Windows. Not as if the source code were Windows-specific, it supposed to support Linux, Mac, and Windows. I do not have a Mac to build this product, as I miss some crucial experiences with Linux. **I'm looking for contributors who could help me with building for the other platforms.**

To install the early preview release, follow these steps:

1. **Make sure that Visual Studio Code is installed on your computer.** If not, or it is older than v1.46.0, visit https://code.visualstudio.com/download for the newest version.
2. Download the `KliveSetup-0.1.0.exe`, and `kliveide-vsext-0.1.0.vsix` files from [Release v0.1.0](https://github.com/Dotneteer/kliveide/releases/tag/v0.1.0).
3. Install the standalone **Klive Emulator** by running `KliveSetup-0.1.0.exe`. Windows may display a security message about risks&mdash;ignore that and install the app.
4. In the Windows search box, type `Klive`, and right-click the **Klive** app within the results. From the context menu, select "Open File Location".
5. Right-click the **Klive** shortcut, and open its properties. Copy the target file information (the entire path) from the dialog. On my machine, it looks like this: `C:\Users\dotne\AppData\Local\Programs\@dotneteerkliveide-emu\Klive.exe`. **On your machine, it will be different**. Save this information, as you need to use it soon.
6. Open Visual Studio Code, and open any folder as a project. It does not matter which one you open, but you need an open folder for the demo.
7. Select the Extensions tab in the activity bar (the leftmost vertical panel in VS Code) . Above the list of the extensions, in the EXTENSIONS header, click the menu, and select **Install from VSIX...**. When the dialog opens, select and install the `kliveide-vsext-0.1.0.vsix` file, and then reload VS Code.
8. Click the settings icon in VS Code's activity bar, and select the **Settings** menu command. You must set the **Emulator Executable Path** value to the one you saved in Step 5. Please, change all backslash characters to slashes, and do not forget to include the executable name. Make sure that the **Emulator Port** value is set to 3000, as this proof-of-concept works only with this port.
9. In VS Code, press Ctrl+Shift+P, or F1 (or if those do not work on your machine, use the **View|Command Palette...** menu). In the command box, type "Start Klive", and then run the **Start Klive Emulator** command.

![Klive settings](./docs/intro/klive-settings.png)

10. In a few seconds, it will pop up the Klive Emulator app. If not, check again that you set the right path in Step 8.
11. In the activity bar, select the Debug tab. At the bottom, it will display the **Z80 REGISTERS** view.

![Registers before](./docs/intro/registers-before.png)

12. In the Klive Emulator, start the ZX Spectrum virtual machine (click Start on the toolbar). You can see that the register values are continuously updated.
13. Type the **LOAD ""** command in the emulator, and press (click) Enter. (You can display the keyboard with the corresponding button on the toolbar.) 

![Loading game](./docs/intro/loading-game.png)

14. The emulator starts loading the Pac-Man game (it does not provide sound during the load, but this missing feature will be added soon.) You can check that VS Code refreshes the register values.

![Registers after](./docs/intro/registers-after.png)

15. Play with the virtual emulator :-)
=======
## Installing and Runnig 
>>>>>>> 76a87aba
<|MERGE_RESOLUTION|>--- conflicted
+++ resolved
@@ -4,11 +4,7 @@
 
 **The first public release (v0.1.0) is released on August 2, 2020**
 
-<<<<<<< HEAD
 [You can immediately try it](#try-release).
-=======
-
->>>>>>> 76a87aba
 
 You may ask why we need another ZX Spectrum Emulator and IDE, as we have dozens of them. More or less, you are right. Nonetheless, we have only a few with ZX Spectrum Next emulators that support the developer community:
 
@@ -17,7 +13,7 @@
 
 Cesar and Mike both did and still do a great job with their projects. There is a high likelihood that Klive will never catch up with their excellent emulators, at least not with their features.
 
-Nonetheless, this project offers these benefits to you:
+ Nonetheless, this project offers these benefits to you:
 1. **Features are mostly based on community expectations and feedback.** Of course, it does not mean that contributors will implement everything the community asks for, but we try to be driven by user (developer) voices.
 2. **Open source code.** The source code is not only available for everyone but is well documented so that you can learn from it. It is an expectation from a contributor to provide decent documentation for any new feature or fix.
 3. **Open for extensibility.** The design strives to allow you to add your custom pieces to the IDE.
@@ -56,7 +52,6 @@
 4. A Klive IDE version that provides feature-parity with SpectNetIDE
 5. Moving toward ZX Spectrum Next
 
-<<<<<<< HEAD
 <a name="try-release"></a>
 ## Installing and Running Release v0.1.0
 
@@ -90,7 +85,4 @@
 
 ![Registers after](./docs/intro/registers-after.png)
 
-15. Play with the virtual emulator :-)
-=======
-## Installing and Runnig 
->>>>>>> 76a87aba
+15. Play with the virtual emulator :-)