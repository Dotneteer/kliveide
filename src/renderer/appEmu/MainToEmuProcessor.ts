import { AppServices } from "@renderer/abstractions/AppServices";
import { IZxSpectrumMachine } from "@renderer/abstractions/IZxSpectrumMachine";
import { RenderingPhase } from "@renderer/abstractions/RenderingPhase";
import { DISK_A_WP, DISK_B_WP, REWIND_REQUESTED } from "@emu/machines/machine-props";
import { TapReader } from "@emu/machines/tape/TapReader";
import { TzxReader } from "@emu/machines/tape/TzxReader";
import { ZxSpectrumBase } from "@emu/machines/ZxSpectrumBase";
import {
  EmuSetDiskFileRequest,
  EmuSetDiskWriteProtectionRequest,
  EmuSetTapeFileRequest
} from "@messaging/main-to-emu";
import {
  RequestMessage,
  ResponseMessage,
  flagResponse,
  defaultResponse,
  ErrorResponse,
  errorResponse
} from "@messaging/messages-core";
import { MessengerBase } from "@messaging/MessengerBase";
import { AppState } from "@state/AppState";
import { Store } from "@state/redux-light";
import { TapeDataBlock } from "@common/structs/TapeDataBlock";
import { BinaryReader } from "@common/utils/BinaryReader";
import { reportMessagingError } from "@renderer/reportError";
import { ZxSpectrum128Machine } from "@emu/machines/zxSpectrum128/ZxSpectrum128Machine";
import { ZxSpectrumP3EMachine } from "@emu/machines/zxSpectrumP3e/ZxSpectrumP3eMachine";
import { IZ88BlinkDevice } from "@emu/machines/z88/IZ88BlinkDevice";
import { IZ88KeyboardDevice } from "@emu/machines/z88/IZ88KeyboardDevice";
import { IZ88BeeperDevice } from "@emu/machines/z88/IZ88BeeperDevice";
import { IZ88ScreenDevice } from "@emu/machines/z88/IZ88ScreenDevice";
import { MEDIA_DISK_A, MEDIA_DISK_B, MEDIA_TAPE } from "@common/structs/project-const";
import { mediaStore } from "@emu/machines/media/media-info";
import { EmuScriptRunner } from "./ksx/EmuScriptRunner";
import { getCachedMessenger, getCachedStore } from "@renderer/CachedServices";
import { IZxNextMachine } from "@renderer/abstractions/IZxNextMachine";

const borderColors = ["Black", "Blue", "Red", "Magenta", "Green", "Cyan", "Yellow", "White"];

/**
 * Process the messages coming from the emulator to the main process
 * @param message Emulator message
 * @returns Message response
 */
export async function processMainToEmuMessages(
  message: RequestMessage,
  store: Store<AppState>,
  emuToMain: MessengerBase,
  { machineService }: AppServices
): Promise<ResponseMessage> {
  switch (message.type) {
    case "ForwardAction":
      // --- The emu sent a state change action. Replay it in the main store without formarding it
      store.dispatch(message.action, message.sourceId);
      break;

    case "EmuSetMachineType":
      // --- Change the current machine type to a new one
      await machineService.setMachineType(message.machineId, message.modelId, message.config);
      break;

    case "EmuMachineCommand": {
      // --- Execute the specified machine command
      const controller = machineService.getMachineController();
      if (!controller) return noControllerResponse();
      switch (message.command) {
        case "start":
          await controller.start();
          break;
        case "pause":
          await controller.pause();
          break;
        case "stop":
          await controller.stop();
          break;
        case "reset":
          await controller.cpuReset();
          break;
        case "restart":
          await controller.restart();
          break;
        case "debug":
          await controller.startDebug();
          break;
        case "stepInto":
          await controller.stepInto();
          break;
        case "stepOver":
          await controller.stepOver();
          break;
        case "stepOut":
          await controller.stepOut();
          break;
        case "rewind":
          controller.machine.setMachineProperty(REWIND_REQUESTED, true);
          break;
        case "custom":
          controller.customCommand(message.customCommand);
          break;
      }
      break;
    }

    case "EmuSetTapeFile":
      await setTapeFile(message);
      break;

    case "EmuSetDiskFile":
      await setDiskFile(message);
      break;

    case "EmuSetDiskWriteProtection":
      setDiskWriteProtection(message);
      break;

    case "EmuGetCpuState": {
      const controller = machineService.getMachineController();
      if (!controller) return noControllerResponse();
      const cpu = controller.machine;
      return {
        type: "EmuGetCpuStateResponse",
        af: cpu.af,
        bc: cpu.bc,
        de: cpu.de,
        hl: cpu.hl,
        af_: cpu.af_,
        bc_: cpu.bc_,
        de_: cpu.de_,
        hl_: cpu.hl_,
        pc: cpu.pc,
        sp: cpu.sp,
        ix: cpu.ix,
        iy: cpu.iy,
        ir: cpu.ir,
        wz: cpu.wz,
        tacts: cpu.tacts,
        tactsAtLastStart: cpu.tactsAtLastStart,
        interruptMode: cpu.interruptMode,
        iff1: cpu.iff1,
        iff2: cpu.iff2,
        sigINT: cpu.sigINT,
        halted: cpu.halted,
        snoozed: cpu.isCpuSnoozed()
      };
    }

    case "EmuGetUlaState": {
      const controller = machineService.getMachineController();
      if (!controller) return noControllerResponse();
      const machine = controller.machine;
      const screenDevice = (machine as ZxSpectrumBase).screenDevice;
      const kbDevice = (machine as ZxSpectrumBase).keyboardDevice;
      let romP = 0;
      let ramB = 0;
      if (machine.machineId === "sp128") {
        (romP = (machine as ZxSpectrum128Machine).selectedRom),
          (ramB = (machine as ZxSpectrum128Machine).selectedBank);
      }
      let ras = Math.floor(machine.currentFrameTact / machine.screenWidthInPixels);
      if (isNaN(ras)) {
        ras = 0;
      }
      let pos = machine.currentFrameTact % machine.screenWidthInPixels;
      if (isNaN(pos)) {
        pos = 0;
      }
      return {
        type: "EmuGetUlaStateResponse",
        fcl: machine.currentFrameTact ?? 0,
        frm: machine.frames,
<<<<<<< HEAD
        ras: Math.floor(machine.currentFrameTact / machine.screenWidthInPixels),
        pos: machine.currentFrameTact % machine.screenWidthInPixels,
        pix: RenderingPhase[screenDevice.renderingTactTable[machine.currentFrameTact]?.phase],
=======
        ras,
        pos,
        pix: RenderingPhase[
          screenDevice.renderingTactTable[machine.currentFrameTact]?.phase
        ] ?? "None",
>>>>>>> 3b0e532d
        bor: borderColors[screenDevice.borderColor & 0x07],
        flo: (machine as ZxSpectrumBase).floatingBusDevice?.readFloatingBus(),
        con: machine.totalContentionDelaySinceStart,
        lco: machine.contentionDelaySincePause,
        ear: (machine as ZxSpectrumBase).beeperDevice.earBit,
        mic: (machine as ZxSpectrumBase).tapeDevice?.micBit,
        keyLines: [
          kbDevice.getKeyLineValue(0),
          kbDevice.getKeyLineValue(1),
          kbDevice.getKeyLineValue(2),
          kbDevice.getKeyLineValue(3),
          kbDevice.getKeyLineValue(4),
          kbDevice.getKeyLineValue(5),
          kbDevice.getKeyLineValue(6),
          kbDevice.getKeyLineValue(7)
        ],
        romP,
        ramB
      };
    }

    case "EmuGetPsgState": {
      const controller = machineService.getMachineController();
      if (!controller) return noControllerResponse();
      const machine = controller.machine;
      const psgDevice = (machine as ZxSpectrum128Machine).psgDevice;
      return {
        type: "EmuGetPsgStateResponse",
        psgState: psgDevice.getPsgState()
      };
    }

    case "EmuGetBlinkState":
      const controller = machineService.getMachineController();
      if (!controller) return noControllerResponse();
      const blinkDevice = (controller.machine as any).blinkDevice as IZ88BlinkDevice;
      const keyboardDevice = (controller.machine as any).keyboardDevice as IZ88KeyboardDevice;
      const beeperDevice = (controller.machine as any).beeperDevice as IZ88BeeperDevice;
      const screenDevice = (controller.machine as any).screenDevice as IZ88ScreenDevice;
      if (!blinkDevice || !keyboardDevice || !beeperDevice || !screenDevice) {
        break;
      }
      return {
        type: "EmuGetBlinkStateResponse",
        SR0: blinkDevice.SR0,
        SR1: blinkDevice.SR1,
        SR2: blinkDevice.SR2,
        SR3: blinkDevice.SR3,
        TIM0: blinkDevice.TIM0,
        TIM1: blinkDevice.TIM1,
        TIM2: blinkDevice.TIM2,
        TIM3: blinkDevice.TIM3,
        TIM4: blinkDevice.TIM4,
        TSTA: blinkDevice.TSTA,
        TMK: blinkDevice.TMK,
        INT: blinkDevice.INT,
        STA: blinkDevice.STA,
        COM: blinkDevice.COM,
        EPR: blinkDevice.EPR,
        keyLines: [
          keyboardDevice.getKeyLineValue(0),
          keyboardDevice.getKeyLineValue(1),
          keyboardDevice.getKeyLineValue(2),
          keyboardDevice.getKeyLineValue(3),
          keyboardDevice.getKeyLineValue(4),
          keyboardDevice.getKeyLineValue(5),
          keyboardDevice.getKeyLineValue(6),
          keyboardDevice.getKeyLineValue(7)
        ],
        oscBit: beeperDevice.oscillatorBit,
        earBit: beeperDevice.earBit,
        PB0: screenDevice.PB0,
        PB1: screenDevice.PB1,
        PB2: screenDevice.PB2,
        PB3: screenDevice.PB3,
        SBR: screenDevice.SBR,
        SCW: screenDevice.SCW,
        SCH: screenDevice.SCH
      };

    case "EmuListBreakpoints": {
      const controller = machineService.getMachineController();
      if (!controller) return noControllerResponse();
      const execBreakpoints = controller.debugSupport.breakpoints
        .map((bp) => ({
          ...bp
        }))
        .sort((a, b) => {
          if (a.address !== undefined) {
            if (b.address != undefined) {
              return a.address - b.address;
            } else {
              return -1;
            }
          }
          if (b.address != undefined) {
            if (a.address != undefined) {
              return a.address - b.address;
            } else {
              return 1;
            }
          }
          if (a.resource > b.resource) {
            return -1;
          } else if (a.resource < b.resource) {
            return 1;
          }
          return (a.line ?? 0) - (b.line ?? 0);
        });
      const segments: number[][] = [];
      for (let i = 0; i < execBreakpoints.length; i++) {
        const addr = execBreakpoints[i].address;
        segments[i] = [];
        if (!addr) continue;
        for (let j = 0; j < 32; j++) {
          segments[i][j] = controller.machine.doReadMemory((addr + j) & 0xffff);
        }
      }

      return {
        type: "EmuListBreakpointsResponse",
        breakpoints: execBreakpoints,
        memorySegments: segments
      };
    }

    case "EmuEraseAllBreakpoints": {
      const controller = machineService.getMachineController();
      if (!controller) return noControllerResponse();
      controller.debugSupport.eraseAllBreakpoints();
      break;
    }

    case "EmuSetBreakpoint": {
      const controller = machineService.getMachineController();
      if (!controller) return noControllerResponse();
      const status = controller.debugSupport.addBreakpoint(message.breakpoint);
      return flagResponse(status);
    }

    case "EmuRemoveBreakpoint": {
      const controller = machineService.getMachineController();
      if (!controller) return noControllerResponse();
      const status = controller.debugSupport.removeBreakpoint(message.breakpoint);
      return flagResponse(status);
    }

    case "EmuEnableBreakpoint": {
      const controller = machineService.getMachineController();
      if (!controller) return noControllerResponse();
      const status = controller.debugSupport.enableBreakpoint(message.breakpoint, message.enable);
      return flagResponse(status);
    }

    case "EmuGetMemory": {
      const controller = machineService.getMachineController();
      if (!controller) return noControllerResponse();
      const m = controller.machine;
      let memory: Uint8Array;
      if (message.partition === undefined) {
        memory = (controller.machine as IZxSpectrumMachine).get64KFlatMemory();
      } else {
        memory = (controller.machine as IZxSpectrumMachine).get16KPartition(message.partition);
      }
      return {
        type: "EmuGetMemoryResponse",
        memory,
        pc: m.pc,
        af: m.af,
        bc: m.bc,
        de: m.de,
        hl: m.hl,
        af_: m.af_,
        bc_: m.bc_,
        de_: m.de_,
        hl_: m.hl_,
        sp: m.sp,
        ix: m.ix,
        iy: m.iy,
        ir: m.ir,
        wz: m.wz,
        partitionLabels: controller.machine.getCurrentPartitionLabels(),
        selectedRom: controller.machine.getCurrentPartitions()?.[0],
        selectedBank: controller.machine.getCurrentPartitions()?.[6],
        memBreakpoints: controller.debugSupport.breakpoints,
        osInitialized: controller.machine?.isOsInitialized ?? false
      };
    }

    case "EmuGetSysVars": {
      const controller = machineService.getMachineController();
      if (!controller) return noControllerResponse();
      const m = controller.machine;
      return {
        type: "EmuGetSysVarsResponse",
        sysVars: (m as ZxSpectrumBase).sysVars
      };
    }

    case "EmuInjectCode": {
      const controller = machineService.getMachineController();
      if (!controller) return noControllerResponse();
      controller.machine.injectCodeToRun(message.codeToInject);
      break;
    }

    case "EmuRunCode": {
      const controller = machineService.getMachineController();
      if (!controller) return noControllerResponse();
      await controller.runCode(message.codeToInject, message.debug);
      break;
    }

    case "EmuResolveBreakpoints": {
      const controller = machineService.getMachineController();
      if (controller) {
        controller.resolveBreakpoints(message.breakpoints);
      }
      break;
    }

    case "EmuScrollBreakpoints": {
      const controller = machineService.getMachineController();
      if (controller) {
        controller.scrollBreakpoints(message.addr, message.shift);
      }
      break;
    }

    case "EmuNormalizeBreakpoints": {
      const controller = machineService.getMachineController();
      if (controller) {
        controller.normalizeBreakpoints(message.resource, message.lineCount);
      }
      break;
    }

    case "EmuGetNecUpd765State": {
      const controller = machineService.getMachineController();
      if (!controller) return noControllerResponse();
      const machine = controller.machine;
      if (machine.machineId.startsWith("spp3e")) {
        return {
          type: "EmuGetNecUpd765StateResponse",
          log: (machine as ZxSpectrumP3EMachine).floppyDevice.getLogEntries()
        };
      }
      break;
    }

    case "EmuStartScript": {
      const runner = getEmuScriptRunner();
      const result = await runner.runScript(message.id, message.scriptFile, message.contents);
      return flagResponse(result);
    }

    case "EmuStopScript": {
      const runner = getEmuScriptRunner();
      const result = await runner.stopScript(message.id);
      return flagResponse(result);
    }

    case "EmuGetNextRegDescriptors": {
      const controller = machineService.getMachineController();
      if (!controller) return noControllerResponse();
      const machine = controller.machine;
      return {
        type: "EmuGetNextRegDescriptorsResponse",
        descriptors: (machine as IZxNextMachine)?.nextRegDevice?.getDescriptors()
      };
    }

    case "EmuGetNextRegState": {
      const controller = machineService.getMachineController();
      if (!controller) return noControllerResponse();
      const machine = controller.machine;
      const devState = (machine as IZxNextMachine)?.nextRegDevice?.getNextRegDeviceState();
      return {
        type: "EmuGetNextRegStateResponse",
        lastRegisterIndex: devState?.lastRegisterIndex,
        regs: devState?.regs
      };
    }

    case "EmuGetNextMemoryMapping": {
      const controller = machineService.getMachineController();
      if (!controller) return noControllerResponse();
      const machine = controller.machine as IZxNextMachine;
      return {
        type: "EmuGetNextMemoryMappingResponse",
        ...(machine.memoryDevice.getMemoryMappings()),
      };
    }
  }
  return defaultResponse();

  // --- Retrieves a controller error message
  function noControllerResponse(): ErrorResponse {
    return errorResponse("Machine controller not available");
  }

  // --- Parses and sets the tape file
  async function setTapeFile(message: EmuSetTapeFileRequest): Promise<void> {
    // --- Try to read a .TZX file
    let dataBlocks: TapeDataBlock[] = [];
    const reader = new BinaryReader(message.contents);
    const tzxReader = new TzxReader(reader);
    let result = tzxReader.readContent();
    if (result) {
      reader.seek(0);
      const tapReader = new TapReader(reader);
      result = tapReader.readContent();
      if (result) {
        if (!message.suppressError) {
          const response = await emuToMain.sendMessage({
            type: "MainDisplayMessageBox",
            messageType: "error",
            title: "Tape file error",
            message: `Error while processing tape file ${message.file} (${result})`
          });
          if (response.type === "ErrorResponse") {
            reportMessagingError(`Error displaying message dialog: ${response.message}`);
          }
        }
        return;
      } else {
        dataBlocks = tapReader.dataBlocks;
      }
    } else {
      dataBlocks = tzxReader.dataBlocks.map((b) => b.getDataBlock()).filter((b) => b);
    }

    // --- Store the tape file in the media store
    mediaStore.addMedia({
      id: MEDIA_TAPE,
      mediaFile: message.file,
      mediaContents: dataBlocks
    });

    // --- Pass the tape file data blocks to the machine
    const controller = machineService.getMachineController();
    controller.machine.setMachineProperty(MEDIA_TAPE, dataBlocks);

    // --- Done.
    if (message.confirm) {
      const response = await emuToMain.sendMessage({
        type: "MainDisplayMessageBox",
        messageType: "info",
        title: "Tape file set",
        message: `Tape file ${message.file} successfully set.`
      });
      if (response.type === "ErrorResponse") {
        reportMessagingError(`Error displaying message dialog: ${response.message}`);
      }
    }
  }

  // --- Parses and sets the specified disk file
  async function setDiskFile(message: EmuSetDiskFileRequest): Promise<void> {
    // --- Get disk information
    const controller = machineService.getMachineController();
    const mediaId = message.diskIndex ? MEDIA_DISK_B : MEDIA_DISK_A;
    const drive = message.diskIndex ? "B" : "A";
    // --- Try to parse the disk file
    try {
      // --- Store the tape file in the media store
      mediaStore.addMedia({
        id: mediaId,
        mediaFile: message.file,
        mediaContents: message.contents
      });

      // --- Pass the tape file data blocks to the machine
      controller.machine.setMachineProperty(mediaId, message.contents ?? null);

      // --- Done.
      if (message.confirm) {
        const response = await emuToMain.sendMessage({
          type: "MainDisplayMessageBox",
          messageType: "info",
          title: message.contents ? "Disk inserted" : "Disk ejected",
          message: message.contents
            ? `Disk file ${message.file} successfully inserted into drive ${drive}.`
            : `Disk successfully ejected from drive ${drive}`
        });
        if (response.type === "ErrorResponse") {
          reportMessagingError(`Error displaying message dialog: ${response.message}`);
        }
      }
    } catch (err) {
      if (!message.suppressError) {
        const response = await emuToMain.sendMessage({
          type: "MainDisplayMessageBox",
          messageType: "error",
          title: "Disk file error",
          message: `Error while processing disk file ${message.file} (${err})`
        });
        if (response.type === "ErrorResponse") {
          reportMessagingError(`Error displaying message dialog: ${response.message}`);
        }
      }
      return;
    }
  }

  // --- Sets or removes write protection
  function setDiskWriteProtection(message: EmuSetDiskWriteProtectionRequest): void {
    const controller = machineService.getMachineController();
    const propName = message.diskIndex ? DISK_B_WP : DISK_A_WP;
    controller.machine.setMachineProperty(propName, message.protect);
  }
}

let emuScriptRunner: EmuScriptRunner | undefined;

/**
 * Get the EmuScriptRunner instance
 */
function getEmuScriptRunner(): EmuScriptRunner {
  if (!emuScriptRunner) {
    emuScriptRunner = new EmuScriptRunner(getCachedStore(), getCachedMessenger());
  }
  return emuScriptRunner;
}<|MERGE_RESOLUTION|>--- conflicted
+++ resolved
@@ -169,17 +169,9 @@
         type: "EmuGetUlaStateResponse",
         fcl: machine.currentFrameTact ?? 0,
         frm: machine.frames,
-<<<<<<< HEAD
         ras: Math.floor(machine.currentFrameTact / machine.screenWidthInPixels),
         pos: machine.currentFrameTact % machine.screenWidthInPixels,
         pix: RenderingPhase[screenDevice.renderingTactTable[machine.currentFrameTact]?.phase],
-=======
-        ras,
-        pos,
-        pix: RenderingPhase[
-          screenDevice.renderingTactTable[machine.currentFrameTact]?.phase
-        ] ?? "None",
->>>>>>> 3b0e532d
         bor: borderColors[screenDevice.borderColor & 0x07],
         flo: (machine as ZxSpectrumBase).floatingBusDevice?.readFloatingBus(),
         con: machine.totalContentionDelaySinceStart,
