import styles from "./ExplorerPanel.module.scss";
import {
  useDispatch,
  useRendererContext,
  useSelector
} from "@renderer/core/RendererProvider";
import { ITreeNode, ITreeView, TreeNode } from "@renderer/core/tree-node";
import { MouseEvent, useEffect, useRef, useState } from "react";
import {
  buildProjectTree,
  compareProjectNode,
  getFileTypeEntry,
  getNodeDir,
  ProjectNode
} from "../project/project-node";
import { VirtualizedListView } from "@controls/VirtualizedListView";
import { Icon } from "@controls/Icon";
import { ScrollViewerApi } from "@controls/ScrollViewer";
import { VirtualizedListApi } from "@controls/VirtualizedList";
import { LabelSeparator } from "@controls/Labels";
import classnames from "@renderer/utils/classnames";
import { useAppServices } from "../services/AppServicesProvider";
import { Button } from "@controls/Button";
import {
  ContextMenu,
  ContextMenuItem,
  ContextMenuSeparator
} from "@controls/ContextMenu";
import { RenameDialog } from "../dialogs/RenameDialog";
import { DeleteDialog } from "../dialogs/DeleteDialog";
import { NewItemDialog } from "../dialogs/NewItemDialog";
import {
  addExcludedProjectItemsAction,
  displayDialogAction,
  setBuildRootAction
} from "@state/actions";
import { PROJECT_FILE } from "@common/structs/project-const";
import { SpaceFiller } from "@controls/SpaceFiller";
import { EMPTY_ARRAY } from "@renderer/utils/stablerefs";
import {
  reportMessagingError,
  reportUnexpectedMessageType
} from "@renderer/reportError";
<<<<<<< HEAD
import { NEW_PROJECT_DIALOG } from "@common/messaging/dialog-ids";
import { useDocumentService } from "../services/DocumentServiceProvider";
=======
import { EXCLUDED_PROJECT_ITEMS_DIALOG, NEW_PROJECT_DIALOG } from "@common/messaging/dialog-ids";
import { saveProject } from "../utils/save-project";
>>>>>>> a791960c

const folderCache = new Map<string, ITreeView<ProjectNode>>();
let lastExplorerPath = "";

const ExplorerPanel = () => {
  // --- Services used in this component
  const { messenger, store } = useRendererContext();
  const dispatch = useDispatch();
  const { projectService, ideCommandsService, documentHubService } = useAppServices();
  const documentService = documentHubService.getActiveDocumentService();

  // --- The state representing the project tree
  const [tree, setTree] = useState<ITreeView<ProjectNode>>(null);
  const [visibleNodes, setVisibleNodes] = useState<ITreeNode<ProjectNode>[]>(
    []
  );

  // --- Visibility of dialogs
  const [isRenameDialogOpen, setIsRenameDialogOpen] = useState(false);
  const [isDeleteDialogOpen, setIsDeleteDialogOpen] = useState(false);
  const [isNewItemDialogOpen, setIsNewItemDialogOpen] = useState(false);
  const [newItemIsFolder, setNewItemIsFolder] = useState(false);

  const [selected, setSelected] = useState(-1);
  const [isFocused, setIsFocused] = useState(false);

  // --- Information about a project (Is any project open? Is it a Klive project?)
  const { folderPath, excludedItems } = useSelector(s => ({
    folderPath: s.project?.folderPath,
    excludedItems: s.project?.excludedItems
  }));
  const isKliveProject = useSelector(s => s.project?.isKliveProject);
  const buildRoots = useSelector(s => s.project?.buildRoots ?? EMPTY_ARRAY);
  const hasExcludedItems = useSelector(s => s.project?.excludedItems?.length > 0);

  // --- State and helpers for the selected node's context menu
  const [contextRef, setContextRef] = useState(null);
  const [contextVisible, setContextVisible] = useState(false);
  const [contextX, setContextX] = useState(0);
  const [contextY, setContextY] = useState(0);
  const [selectedContextNode, setSelectedContextNode] =
    useState<ITreeNode<ProjectNode>>(null);
  const selectedContextNodeIsFolder =
    selectedContextNode?.data?.isFolder ?? false;
  const selectedNodeIsProjectFile =
    selectedContextNode &&
    !selectedContextNode?.data.isFolder &&
    selectedContextNode?.data.name === PROJECT_FILE &&
    selectedContextNode?.level === 1;
  const selectedNodeIsRoot = !selectedContextNode?.parentNode;
  const selectedNodeIsBuildRoot = selectedContextNode
    ? buildRoots.indexOf(selectedContextNode.data.projectPath) >= 0
    : false;

  // --- Is the screen dimmed?
  const dimmed = useSelector(s => s.dimMenu);

  // --- APIs used to manage the tree view
  const svApi = useRef<ScrollViewerApi>();
  const vlApi = useRef<VirtualizedListApi>();

  // --- This function refreshes the Explorer tree
  const refreshTree = () => {
    tree.buildIndex();
    setVisibleNodes(tree.getVisibleNodes());
    vlApi.current.refresh();
  };

<<<<<<< HEAD
  // --- Saves the current project
  const saveProject = async () => {
    await new Promise(r => setTimeout(r, 100));
    const response = await messenger.sendMessage({ type: "MainSaveProject" });
    if (response.type === "ErrorResponse") {
      reportMessagingError(
        `MainSaveProject request failed: ${response.message}`
      );
    }
  };

=======
>>>>>>> a791960c
  // --- Let's use this context menu when clicking a project tree node
  const contextMenu = (
    <ContextMenu
      refElement={contextRef}
      isVisible={contextVisible}
      offsetX={contextX}
      offsetY={contextY}
      onClickAway={() => {
        setContextVisible(false);
      }}
    >
      {selectedContextNodeIsFolder && (
        <>
          <ContextMenuItem
            text='New file...'
            clicked={() => {
              setNewItemIsFolder(false);
              setIsNewItemDialogOpen(true);
            }}
          />
          <ContextMenuItem
            text='New folder...'
            clicked={() => {
              setNewItemIsFolder(true);
              setIsNewItemDialogOpen(true);
            }}
          />
          <ContextMenuSeparator />
          <ContextMenuItem
            text='Expand all'
            clicked={() => {
              selectedContextNode.expandAll();
              refreshTree();
            }}
          />
          <ContextMenuItem
            text='Collapse all'
            clicked={() => {
              selectedContextNode.collapseAll();
              refreshTree();
            }}
          />
          <ContextMenuSeparator />
        </>
      )}
      <ContextMenuItem
        text='Rename...'
        disabled={selectedNodeIsProjectFile || selectedNodeIsRoot}
        clicked={() => setIsRenameDialogOpen(true)}
      />
      <ContextMenuItem
        text='Exclude'
        disabled={selectedNodeIsProjectFile || selectedNodeIsRoot}
        clicked={async () => {
<<<<<<< HEAD
          if (selectedNodeIsBuildRoot) {
            // Excluded items are revoked from build root automatically.
            dispatch(
              setBuildRootAction(selectedContextNode.data.projectPath, false)
            );
          }

          dispatch(
            addExcludedProjectItemAction(selectedContextNode.data.fullPath)
          );

          const savePromise = saveProject();
          // Meanwhile find and close any of the excluded documents.
          if (selectedContextNode.data.isFolder) {
            store
              .getState()
              .ideView?.openDocuments.filter(doc =>
                doc.id.startsWith(selectedContextNode.data.fullPath)
              )
              .forEach(doc => documentService.closeDocument(doc.id));
          } else {
            documentService.closeDocument(selectedContextNode.data.fullPath);
          }
          await savePromise;
=======
          await ideCommandsService.executeCommand(
            `p:x ${selectedContextNode.data.fullPath}`
          );
>>>>>>> a791960c
        }}
      />
      <ContextMenuItem
        dangerous={true}
        text='Delete'
        disabled={selectedNodeIsProjectFile || selectedNodeIsRoot}
        clicked={() => setIsDeleteDialogOpen(true)}
      />
      {selectedContextNode?.data.canBeBuildRoot && (
        <>
          <ContextMenuSeparator />
          <ContextMenuItem
            text={
              selectedNodeIsBuildRoot
                ? "Demote from Build Root"
                : "Promote to Build Root"
            }
            clicked={async () => {
              dispatch(
                setBuildRootAction(
                  [selectedContextNode.data.projectPath],
                  !selectedNodeIsBuildRoot
                )
              );
              await saveProject(messenger);
            }}
          />
        </>
      )}
    </ContextMenu>
  );

  // --- Rename dialog box to display
  const renameDialog = isRenameDialogOpen && (
    <RenameDialog
      isFolder={selectedContextNodeIsFolder}
      oldPath={selectedContextNode?.data?.name}
      onRename={async (newName: string) => {
        // --- Start renaming the item
        const newFullName = `${getNodeDir(
          selectedContextNode.data.fullPath
        )}/${newName}`;
        const response = await messenger.sendMessage({
          type: "MainRenameFileEntry",
          oldName: selectedContextNode.data.fullPath,
          newName: newFullName
        });

        // --- Check for successful operation
        if (response.type === "ErrorResponse") {
          // --- Display an error message
          const dlgResponse = await messenger.sendMessage({
            type: "MainDisplayMessageBox",
            messageType: "error",
            title: "Rename Error",
            message: response.message
          });
          if (dlgResponse.type === "ErrorResponse") {
            reportMessagingError(
              `Error displaying message dialog: ${dlgResponse.message}`
            );
          }
        } else {
          // --- Succesfully renamed
          const oldId = selectedContextNode.data.fullPath;
          const fileTypeEntry = getFileTypeEntry(newFullName);
          selectedContextNode.data.icon = fileTypeEntry?.icon;

          // TODO: Manage editor type change
          // --- Change the properties of the renamed node
          selectedContextNode.data.fullPath = newFullName;
          selectedContextNode.data.name = newName;
          selectedContextNode.parentNode.sortChildren((a, b) =>
            compareProjectNode(a.data, b.data)
          );

          // --- Refresh the tree and notify other objects listening to a rename
          refreshTree();
          projectService.signItemRenamed(oldId, selectedContextNode);

          // --- Make sure the selected node is displayed
          const newIndex = tree.findIndex(selectedContextNode);
          if (newIndex >= 0) {
            setSelected(newIndex);
          }
        }
      }}
      onClose={() => {
        setIsRenameDialogOpen(false);
      }}
    />
  );

  // --- Delete dialog box to display
  const deleteDialog = isDeleteDialogOpen && (
    <DeleteDialog
      isFolder={selectedContextNodeIsFolder}
      entry={selectedContextNode.data.fullPath}
      onDelete={async () => {
        // --- Delete the item
        const response = await messenger.sendMessage({
          type: "MainDeleteFileEntry",
          isFolder: selectedContextNodeIsFolder,
          name: selectedContextNode.data.fullPath
        });

        if (response.type === "ErrorResponse") {
          // --- Delete failed
          const dlgResponse = await messenger.sendMessage({
            type: "MainDisplayMessageBox",
            messageType: "error",
            title: "Delete Error",
            message: response.message
          });
          if (dlgResponse.type === "ErrorResponse") {
            reportMessagingError(
              `Error displaying message dialog: ${dlgResponse.message}`
            );
          }
        } else {
          // --- Succesfully deleted
          selectedContextNode.parentNode.removeChild(selectedContextNode);
          refreshTree();
          projectService.signItemDeleted(selectedContextNode);
        }
      }}
      onClose={() => {
        setIsDeleteDialogOpen(false);
      }}
    />
  );

  // --- New item dialog to display
  const newItemDialog = isNewItemDialogOpen && (
    <NewItemDialog
      isFolder={newItemIsFolder}
      path={selectedContextNode?.data?.name}
      itemNames={(selectedContextNode.children ?? []).map(
        item => item.data.name
      )}
      onAdd={async (newName: string) => {
        // --- Expand the context node
        selectedContextNode.isExpanded = true;

        // --- Add the item
        const response = await messenger.sendMessage({
          type: "MainAddNewFileEntry",
          isFolder: newItemIsFolder,
          folder: selectedContextNode.data.fullPath,
          name: newName
        });

        if (response.type === "ErrorResponse") {
          // --- Delete failed
          const dlgResponse = await messenger.sendMessage({
            type: "MainDisplayMessageBox",
            messageType: "error",
            title: "Add new item error",
            message: response.message
          });
          if (dlgResponse.type === "ErrorResponse") {
            reportMessagingError(
              `Error displaying message dialog: ${dlgResponse.message}`
            );
          }
        } else {
          // --- Succesfully added
          const fileTypeEntry = getFileTypeEntry(newName);
          const newNode = new TreeNode<ProjectNode>({
            isFolder: newItemIsFolder,
            name: newName,
            fullPath: `${selectedContextNode.data.fullPath}/${newName}`
          });
          if (fileTypeEntry) {
            newNode.data.icon = fileTypeEntry.icon;
            newNode.data.editor = fileTypeEntry.editor;
            newNode.data.subType = fileTypeEntry.subType;
            newNode.data.isBinary = fileTypeEntry.isBinary;
          }
          selectedContextNode.insertAndSort(newNode, (a, b) =>
            compareProjectNode(a.data, b.data)
          );
          refreshTree();
          projectService.signItemAdded(newNode);
          const newIndex = tree.findIndex(newNode);
          if (newIndex >= 0) {
            setSelected(newIndex);
          }
        }
      }}
      onClose={() => {
        setIsNewItemDialogOpen(false);
      }}
    />
  );

  // --- This function represents a project item component
  const projectItemRenderer = (idx: number) => {
    const node = tree.getViewNodeByIndex(idx);
    const isSelected = idx === selected;
    const isRoot = tree.rootNode === node;
    return (
      <div
        className={classnames(styles.item, {
          [styles.selected]: isSelected,
          [styles.focused]: isFocused
        })}
        tabIndex={idx}
        onContextMenu={(e: MouseEvent) => {
          setSelectedContextNode(node);
          const t = e.target as HTMLElement;
          setContextRef(t);
          const rc = t?.getBoundingClientRect();
          setContextX(rc ? e.clientX - rc.left : 0);
          setContextY(rc ? e.clientY - rc.bottom : 0);
          setContextVisible(true);
        }}
        onMouseDown={e => {
          if (e.button === 0) {
            setSelected(idx);
          }
        }}
        onClick={() => {
          node.isExpanded = !node.isExpanded;
          tree.buildIndex();
          setVisibleNodes(tree.getVisibleNodes());

          if (!node.data.isFolder) {
            ideCommandsService.executeCommand(`nav ${node.data.fullPath}`);
          }
        }}
        onDoubleClick={() => {
          if (node.data.isFolder) return;
          if (documentService.isOpen(node.data.fullPath)) {
            documentService.setActiveDocument(node.data.fullPath);
            documentService.setPermanent(node.data.fullPath);
          } else {
            ideCommandsService.executeCommand(`nav ${node.data.fullPath}`);
          }
        }}
      >
        <div
          className={styles.indent}
          style={{ width: (node.level + 1) * 16 }}
        ></div>
        {node.data.isFolder && (
          <Icon
            iconName={node.isExpanded ? "chevron-down" : "chevron-right"}
            width={16}
            height={16}
            fill={isSelected ? "--color-chevron-selected" : "--color-chevron"}
          />
        )}
        {!node.data.isFolder && (
          <Icon
            iconName={node.data.icon ?? "file-code"}
            fill='--fill-explorer-icon'
            width={16}
            height={16}
          />
        )}
        {isRoot && isKliveProject && (
          <Icon
            iconName='home'
            fill='--console-ansi-bright-magenta'
            width={16}
            height={16}
          />
        )}
        <LabelSeparator width={8} />
        <span className={styles.name}>{node.data.name}</span>
        <div className={styles.indent} style={{ width: 8 }}></div>
        <SpaceFiller />
        {isRoot && isKliveProject &&
          hasExcludedItems && (
            <div className={styles.iconRight}
              onClick={e => {
                e.stopPropagation();
                dispatch(displayDialogAction(EXCLUDED_PROJECT_ITEMS_DIALOG));
              }}>
              <Icon
                xclass={styles.actionButton}
                iconName='exclude'
                width={16}
                height={16}
              />
            </div>
          )}
        {!node.data.isFolder &&
          buildRoots.indexOf(node.data.projectPath) >= 0 && (
            <div className={styles.iconRight}>
              <Icon
                iconName='combine'
                fill='--console-ansi-bright-green'
                width={16}
                height={16}
              />
            </div>
          )}
      </div>
    );
  };

  // --- Remove the last explorer tree from the cache when closing the folder
  useEffect(() => {
    const projectClosed = () => {
      if (lastExplorerPath) folderCache.delete(lastExplorerPath);
    };
    projectService.projectClosed.on(projectClosed);
    return () => {
      projectService.projectClosed.off(projectClosed);
    };
  }, [projectService]);

  useEffect(() => {
    if (lastExplorerPath) folderCache.delete(lastExplorerPath);
  }, [excludedItems]);

  // --- Get the current project tree when the project path changes
  useEffect(() => {
    (async () => {
      // --- No open folder
      if (!folderPath) {
        setSelected(-1);
        return;
      }

      // --- Check the cache for the folder
      lastExplorerPath = folderPath;
      const cachedTree = folderCache.get(folderPath);
      if (cachedTree) {
        // --- Folder tree found in the cache
        setTree(cachedTree);
        setVisibleNodes(cachedTree.getVisibleNodes());
        projectService.setProjectTree(cachedTree);
        return;
      }

      // --- Read the folder tree
      const response = await messenger.sendMessage({
        type: "MainGetDirectoryContent",
        directory: folderPath
      });
      if (response.type === "ErrorResponse") {
        reportMessagingError(
          `MainGetDirectoryContent call failed: ${response.message}`
        );
      } else if (response.type !== "MainGetDirectoryContentResponse") {
        reportUnexpectedMessageType(response.type);
      } else {
        // --- Build the folder tree
        const projectTree = buildProjectTree(response.contents);
        setTree(projectTree);
        setVisibleNodes(projectTree.getVisibleNodes());
        projectService.setProjectTree(projectTree);
        folderCache.set(folderPath, projectTree);
      }
    })();
  }, [folderPath, excludedItems]);

  // --- Render the Explorer panel
  return folderPath ? (
    visibleNodes && visibleNodes.length > 0 ? (
      <div
        className={styles.explorerPanel}
        tabIndex={0}
        onFocus={() => setIsFocused(true)}
        onBlur={() => setIsFocused(false)}
        onClick={() => {}}
      >
        {contextMenu}
        {renameDialog}
        {deleteDialog}
        {newItemDialog}

        <VirtualizedListView
          items={visibleNodes}
          approxSize={20}
          fixItemHeight={false}
          svApiLoaded={api => (svApi.current = api)}
          vlApiLoaded={api => (vlApi.current = api)}
          getItemKey={index => tree.getViewNodeByIndex(index).data.fullPath}
          itemRenderer={idx => projectItemRenderer(idx)}
        />
      </div>
    ) : null
  ) : (
    <>
      <div className={styles.noFolder}>You have not yet opened a folder.</div>
      <Button
        text='Open Folder'
        disabled={dimmed}
        spaceLeft={16}
        spaceRight={16}
        clicked={async () => {
          const response = await messenger.sendMessage({
            type: "MainOpenFolder"
          });
          if (response.type === "ErrorResponse") {
            reportMessagingError(
              `MainOpenFolder call failed: ${response.message}`
            );
          }
        }}
      />
      <div className={styles.noFolder}>or</div>
      <Button
        text='Create a Klive Project'
        disabled={dimmed}
        spaceLeft={16}
        spaceRight={16}
        clicked={async () => {
          dispatch(displayDialogAction(NEW_PROJECT_DIALOG));
        }}
      />
    </>
  );
};

export const explorerPanelRenderer = () => <ExplorerPanel />;<|MERGE_RESOLUTION|>--- conflicted
+++ resolved
@@ -30,7 +30,6 @@
 import { DeleteDialog } from "../dialogs/DeleteDialog";
 import { NewItemDialog } from "../dialogs/NewItemDialog";
 import {
-  addExcludedProjectItemsAction,
   displayDialogAction,
   setBuildRootAction
 } from "@state/actions";
@@ -41,13 +40,8 @@
   reportMessagingError,
   reportUnexpectedMessageType
 } from "@renderer/reportError";
-<<<<<<< HEAD
-import { NEW_PROJECT_DIALOG } from "@common/messaging/dialog-ids";
-import { useDocumentService } from "../services/DocumentServiceProvider";
-=======
 import { EXCLUDED_PROJECT_ITEMS_DIALOG, NEW_PROJECT_DIALOG } from "@common/messaging/dialog-ids";
 import { saveProject } from "../utils/save-project";
->>>>>>> a791960c
 
 const folderCache = new Map<string, ITreeView<ProjectNode>>();
 let lastExplorerPath = "";
@@ -116,20 +110,6 @@
     vlApi.current.refresh();
   };
 
-<<<<<<< HEAD
-  // --- Saves the current project
-  const saveProject = async () => {
-    await new Promise(r => setTimeout(r, 100));
-    const response = await messenger.sendMessage({ type: "MainSaveProject" });
-    if (response.type === "ErrorResponse") {
-      reportMessagingError(
-        `MainSaveProject request failed: ${response.message}`
-      );
-    }
-  };
-
-=======
->>>>>>> a791960c
   // --- Let's use this context menu when clicking a project tree node
   const contextMenu = (
     <ContextMenu
@@ -184,36 +164,9 @@
         text='Exclude'
         disabled={selectedNodeIsProjectFile || selectedNodeIsRoot}
         clicked={async () => {
-<<<<<<< HEAD
-          if (selectedNodeIsBuildRoot) {
-            // Excluded items are revoked from build root automatically.
-            dispatch(
-              setBuildRootAction(selectedContextNode.data.projectPath, false)
-            );
-          }
-
-          dispatch(
-            addExcludedProjectItemAction(selectedContextNode.data.fullPath)
-          );
-
-          const savePromise = saveProject();
-          // Meanwhile find and close any of the excluded documents.
-          if (selectedContextNode.data.isFolder) {
-            store
-              .getState()
-              .ideView?.openDocuments.filter(doc =>
-                doc.id.startsWith(selectedContextNode.data.fullPath)
-              )
-              .forEach(doc => documentService.closeDocument(doc.id));
-          } else {
-            documentService.closeDocument(selectedContextNode.data.fullPath);
-          }
-          await savePromise;
-=======
           await ideCommandsService.executeCommand(
             `p:x ${selectedContextNode.data.fullPath}`
           );
->>>>>>> a791960c
         }}
       />
       <ContextMenuItem
