--- conflicted
+++ resolved
@@ -4,27 +4,11 @@
   TabButtonSeparator,
   TabButtonSpace
 } from "@controls/TabButton";
-<<<<<<< HEAD
 import { useSelector } from "@renderer/core/RendererProvider";
-=======
-import {
-  useDispatch,
-  useSelector
-} from "@renderer/core/RendererProvider";
-import { ITreeNode } from "@renderer/core/tree-node";
-import { documentPanelRegistry } from "@renderer/registry";
-import {
-  activateDocumentAction,
-  changeDocumentAction,
-  closeDocumentAction,
-  incDocumentActivationVersionAction,
-} from "@state/actions";
->>>>>>> 7b817a65
 import { useEffect, useRef, useState } from "react";
 import { useAppServices } from "../services/AppServicesProvider";
 import { DocumentTab } from "./DocumentTab";
 import { EMPTY_ARRAY } from "@renderer/utils/stablerefs";
-<<<<<<< HEAD
 import styles from "./DocumentsHeader.module.scss";
 import { delay, delayAction } from "@renderer/utils/timing";
 import {
@@ -32,43 +16,26 @@
   useDocumentHubServiceVersion
 } from "../services/DocumentServiceProvider";
 import { ProjectDocumentState } from "@renderer/abstractions/ProjectDocumentState";
-=======
-import { DocumentInfo } from "@abstractions/DocumentInfo";
-import styles from "./DocumentsHeader.module.scss";
-import { delayAction } from "@renderer/utils/timing";
-import { useDocumentService } from "../services/DocumentServiceProvider";
->>>>>>> 7b817a65
 
 /**
  * This component represents the header of a document hub
  */
 export const DocumentsHeader = () => {
-<<<<<<< HEAD
   const { projectService } = useAppServices();
   const documentHubService = useDocumentHubService();
   const hubVersion = useDocumentHubServiceVersion();
-=======
-  const dispatch = useDispatch();
-  const { projectService } = useAppServices();
-  const documentService = useDocumentService();
->>>>>>> 7b817a65
   const handlersInitialized = useRef(false);
   const projectVersion = useSelector(s => s.project?.projectFileVersion);
   const [openDocs, setOpenDocs] = useState<ProjectDocumentState[]>(null);
   const [activeDocIndex, setActiveDocIndex] = useState<number>(null);
   const [selectedIsBuildRoot, setSelectedIsBuildRoot] = useState(false);
   const [awaiting, setAwaiting] = useState(false);
-<<<<<<< HEAD
-=======
-  const activeDocIndex = useSelector(s => s.ideView?.activeDocumentIndex);
->>>>>>> 7b817a65
   const buildRoots = useSelector(s => s.project?.buildRoots ?? EMPTY_ARRAY);
 
   const svApi = useRef<ScrollViewerApi>();
   const tabDims = useRef<HTMLDivElement[]>([]);
 
   // --- Prepare the open documents to display
-<<<<<<< HEAD
   useEffect(() => {
     if (!documentHubService) return;
     setOpenDocs(documentHubService.getOpenDocuments());
@@ -85,22 +52,18 @@
   }, [openDocs, buildRoots, activeDocIndex]);
 
   // --- Make sure that the index is visible
-=======
->>>>>>> 7b817a65
   useEffect(() => {
     ensureTabVisible();
   }, [activeDocIndex, selectedIsBuildRoot]);
 
   // --- Update the UI when the build root changes
   useEffect(() => {
-    if (docsToDisplay) {
+    if (openDocs) {
       setSelectedIsBuildRoot(
-        buildRoots.indexOf(
-          docsToDisplay[activeDocIndex]?.node?.data?.projectPath
-        ) >= 0
-      );
-    }
-  }, [docsToDisplay, buildRoots, activeDocIndex]);
+        buildRoots.indexOf(openDocs[activeDocIndex]?.node?.projectPath) >= 0
+      );
+    }
+  }, [openDocs, buildRoots, activeDocIndex]);
 
   // --- Make sure that the index is visible
   useEffect(() => {
@@ -119,20 +82,10 @@
       const viewState = data?.viewState;
       const contents = await projectService.readFileContent(projectDoc.path);
       // --- Refresh the contents of the document
-<<<<<<< HEAD
       documentHubService.setDocumentData(projectDoc.id, {
         value: contents,
         viewState
       });
-=======
-      documentService.setDocumentData(projectDoc.id, {
-        value: contents,
-        viewState
-      });
-
-      // --- Display the newest document version
-      documentService.incrementViewVersion(projectDoc.id);
->>>>>>> 7b817a65
     })();
   }, [projectVersion]);
 
@@ -142,7 +95,6 @@
 
     // --- Remove open explorer document when the folder is closed
     const projectClosed = () => {
-<<<<<<< HEAD
       documentHubService.closeAllExplorerDocuments();
     };
 
@@ -193,10 +145,6 @@
       ensureTabVisible();
     }
   };
-=======
-      documentService.closeAllExplorerDocuments();
-    };
->>>>>>> 7b817a65
 
   // --- Responds to the event when a document tab has been clicked; it makes the clicked
   // --- document the active one
@@ -235,116 +183,7 @@
     documentHubService.closeDocument(id);
   };
 
-<<<<<<< HEAD
   return (openDocs?.length ?? 0) > 0 ? (
-=======
-  // --- Initiate refreshing the documents
-  const refreshDocs = () => {
-    if (openDocs) {
-      const mappedDocs = openDocs.map(d => {
-        const cloned: DocumentInfo = { ...d };
-        const docRenderer = documentPanelRegistry.find(dp => dp.id === d?.type);
-
-        if (docRenderer) {
-          cloned.iconName ||= docRenderer.icon;
-          cloned.iconFill ||= docRenderer.iconFill;
-        }
-        return cloned;
-      });
-      setDocsToDisplay(mappedDocs);
-    }
-  };
-
-  // --- Ensures that the active document tab is visible in its full size
-  const ensureTabVisible = () => {
-    const tabDim = tabDims.current[activeDocIndex];
-    if (!tabDim) return;
-    const parent = tabDim.parentElement;
-    if (!parent || !svApi.current) return;
-
-    // --- There is an active document
-    const tabLeftPos = tabDim.offsetLeft - parent.offsetLeft;
-    const tabRightPos = tabLeftPos + tabDim.offsetWidth;
-    const scrollPos = svApi.current.getScrollLeft();
-    if (tabLeftPos < scrollPos) {
-      // --- Left tab edge is hidden, scroll to the left to display the tab
-      svApi.current.scrollToHorizontal(tabLeftPos);
-    } else if (tabRightPos > scrollPos + parent.offsetWidth) {
-      // --- Right tab edge is hidden, scroll to the left to display the tab
-      svApi.current.scrollToHorizontal(
-        tabLeftPos - parent.offsetWidth + tabDim.offsetWidth
-      );
-    }
-  };
-
-  // --- Stores the tab element reference, as later we'll need its dimensions to
-  // --- ensure it is entirelly visible
-  const tabDisplayed = (idx: number, el: HTMLDivElement) => {
-    const oldTabElement = tabDims.current[idx];
-    tabDims.current[idx] = el;
-    if (!oldTabElement) {
-      ensureTabVisible();
-    }
-  };
-
-  // --- Responds to the event when a document tab has been clicked; it makes the clicked
-  // --- document the active one
-  const tabClicked = async (id: string) => {
-    // --- Do not change, if clicking the active document tab
-    if (id === openDocs?.[activeDocIndex]?.id) return;
-
-    // --- Make sure to save the state of the active document gracefully
-    const docApi = documentService.getDocumentApi(id);
-    try {
-      await delayAction(
-        async () => {
-          if (docApi?.saveDocumentState) {
-            await docApi.saveDocumentState();
-          }
-        },
-        () => setAwaiting(true)
-      );
-
-      // --- Now, activate the document
-      dispatch(activateDocumentAction(id));
-    } finally {
-      setAwaiting(false);
-    }
-  };
-
-  // --- Responds to the event when a document tab was double clicked. Double clicking
-  // --- makes a temporary document permanent.
-  const tabDoubleClicked = (d: DocumentInfo, idx: number) => {
-    if (d.isTemporary) {
-      dispatch(
-        changeDocumentAction(
-          {
-            id: d.id,
-            name: d.name,
-            type: d.type,
-            isReadOnly: d.isReadOnly,
-            isTemporary: false,
-            iconName: d.iconName,
-            iconFill: d.iconFill,
-            language: d.language,
-            path: d.path,
-            stateValue: d.stateValue
-          },
-          idx
-        )
-      );
-    }
-    dispatch(incDocumentActivationVersionAction());
-  };
-
-  // --- Responds to the event when the close button of the tab is clicked
-  const tabCloseClicked = (id: string) => {
-    dispatch(closeDocumentAction(id));
-    documentService.closeDocument(id);
-  };
-
-  return (docsToDisplay?.length ?? 0) > 0 ? (
->>>>>>> 7b817a65
     <div className={styles.documentsHeader}>
       <ScrollViewer
         allowHorizontal={true}
@@ -373,11 +212,7 @@
                 iconFill={d.iconFill}
                 tabDisplayed={el => tabDisplayed(idx, el)}
                 tabClicked={() => tabClicked(d.id)}
-<<<<<<< HEAD
                 tabDoubleClicked={() => tabDoubleClicked(d)}
-=======
-                tabDoubleClicked={() => tabDoubleClicked(d, idx)}
->>>>>>> 7b817a65
                 tabCloseClicked={() => tabCloseClicked(d.id)}
               />
             );
@@ -400,20 +235,12 @@
           title={"Move the active\ntab to right"}
           disabled={activeDocIndex === (openDocs?.length ?? 0) - 1}
           useSpace={true}
-<<<<<<< HEAD
           clicked={() => documentHubService.moveActiveToRight()}
-=======
-          clicked={() => documentService.moveActiveToRight()}
->>>>>>> 7b817a65
         />
         <TabButton
           iconName='close'
           useSpace={true}
-<<<<<<< HEAD
           clicked={() => documentHubService.closeAllDocuments()}
-=======
-          clicked={() => documentService.closeAllDocuments()}
->>>>>>> 7b817a65
         />
       </div>
     </div>
