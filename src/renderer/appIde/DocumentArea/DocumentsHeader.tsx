--- conflicted
+++ resolved
@@ -79,7 +79,6 @@
     // --- Get the data of the document
     (async () => {
       const viewState = documentHubService.getDocumentViewState(projectDoc.id);
-      const contents = await projectService.readFileContent(projectDoc.path);
       // --- Refresh the contents of the document
       documentHubService.setDocumentViewState(projectDoc.id, viewState);
     })();
@@ -132,32 +131,6 @@
     }
   };
 
-  // --- This method unsures the document is saved before deactivating and disposing it
-  const ensureDocumentStateSaved = async () => {
-    // --- Make sure to save the state of the active document gracefully
-    const activeDocId = openDocs?.[activeDocIndex]?.id;
-    if (!activeDocId) return;
-
-    // --- Use the API to save the document
-    const docApi = documentHubService.getDocumentApi(activeDocId);
-    try {
-      await delayAction(
-        async () => {
-          let ready = false;
-          if (docApi?.readyForDisposal) {
-            ready = await docApi.readyForDisposal();
-          }
-          if (!ready && docApi?.beforeDocumentDisposal) {
-            await docApi.beforeDocumentDisposal();
-          }
-        },
-        () => setAwaiting(true)
-      );
-    } finally {
-      setAwaiting(false);
-    }
-  }
-
   // --- Stores the tab element reference, as later we'll need its dimensions to
   // --- ensure it is entirelly visible
   const tabDisplayed = (idx: number, el: HTMLDivElement) => {
@@ -175,8 +148,9 @@
     const activeDocId = openDocs?.[activeDocIndex]?.id;
     if (!activeDocId || id === activeDocId) return;
 
-    await ensureDocumentStateSaved();
-    await documentHubService.setActiveDocument(id);
+    setAwaiting(true)
+    await documentHubService.setActiveDocument(id)
+      .finally(setAwaiting.bind(false));
   };
 
   // --- Responds to the event when a document tab was double clicked. Double clicking
@@ -186,30 +160,27 @@
   };
 
   // --- Responds to the event when the close button of the tab is clicked
-<<<<<<< HEAD
   const tabCloseClicked = (mode: CloseMode, id: string) => {
-    // dispatch(closeDocumentAction(id));
-    switch (mode) {
-      case CloseMode.All:
-        documentService.closeAllDocuments();
-        break;
-      case CloseMode.Others:
-        documentService.closeAllDocuments(id);
-        // --- Now, activate the document
-        dispatch(activateDocumentAction(id));
-        break;
-      default:
-        documentService.closeDocument(id);
-        break;
-    }
-=======
-  const tabCloseClicked = async (id: string) => {
-    await ensureDocumentStateSaved();
-    await documentHubService.closeDocument(id);
->>>>>>> 49cedc6f
-  };
-
-  return (openDocs?.length ?? 0) > 0 ? (
+    async function onTabCloseAsync() {
+      switch (mode) {
+        case CloseMode.All:
+          await documentHubService.closeAllDocuments();
+          break;
+        case CloseMode.Others:
+          await documentHubService.closeAllDocuments(id);
+          break;
+        default:
+          await documentHubService.closeDocument(id);
+          break;
+      }
+    }
+    setAwaiting(true);
+    onTabCloseAsync()
+      .finally(setAwaiting.bind(false))
+  };
+
+  const tabsCount = openDocs?.length ?? 0;
+  return tabsCount > 0 ? (
     <div className={styles.documentsHeader}>
       <ScrollViewer
         allowHorizontal={true}
@@ -234,17 +205,13 @@
                 isTemporary={d.isTemporary}
                 isReadOnly={d.isReadOnly}
                 awaiting={awaiting}
+                tabsCount={tabsCount}
                 iconName={d.iconName}
                 iconFill={d.iconFill}
                 tabDisplayed={el => tabDisplayed(idx, el)}
                 tabClicked={() => tabClicked(d.id)}
-<<<<<<< HEAD
-                tabDoubleClicked={() => tabDoubleClicked(d, idx)}
+                tabDoubleClicked={() => tabDoubleClicked(d)}
                 tabCloseClicked={(mode: CloseMode) => tabCloseClicked(mode, d.id)}
-=======
-                tabDoubleClicked={() => tabDoubleClicked(d)}
-                tabCloseClicked={() => tabCloseClicked(d.id)}
->>>>>>> 49cedc6f
               />
             );
           })}
