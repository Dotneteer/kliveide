import { IZ88Machine } from "@renderer/abstractions/IZ88Machine";
import {
  AccessType,
  COMFlags,
  CardType,
  INTFlags,
  IZ88BlinkDevice,
  STAFlags,
  TMKFlags,
  TSTAFlags
} from "./IZ88BlinkDevice";
<<<<<<< HEAD
import { IZ88BlinkTestDevice } from "./IZ88BlinkTestDevice";
=======
import { MC_Z88_INTRAM, MC_Z88_INTROM_SIZE } from "@common/machines/constants";
>>>>>>> d69a2c08

/**
 * Represents the Blink device of Cambridge Z88
 */
export class Z88BlinkDevice implements IZ88BlinkDevice, IZ88BlinkTestDevice {
  /**
   * Chip size masks describing the chip size (5 byte values)
   * 0: Internal ROM size
   * 1: Internal RAM size
   * 2: Card Slot 1 size
   * 3: Card Slot 2 size
   * 4: Card Slot 3 size
   *
   * Chip size masking: determines the size of physical memory of a particular chip.
   * A mask value is 6 bits, and can be used to mask out the lowest 6 bit of
   * a bank index.
   * For example, if Chip 3 has 32K memory, mask value is $01. When you address
   * bank $40 and bank $42, they result in as if you addressed bank $40, to
   * represent that the memory contents seem to be repeated for each  32K of
   * the addressable 1M space. Similarly, $41, $43, $45, ..., $fd, and $ff each
   * repeat the upper 16K of the 32K memory.
   *
   * Mask Values:
   * $00: Chip nop present
   * $01: 32K
   * $03: 64K
   * $07: 128K
   * $0f: 256K
   * $1f: 512K
   * $3f: 1M
   */
  private readonly _chipMasks: number[] = [0, 0, 0, 0, 0];

  /**
   * Slot behavior for slots #1-3 (3 byte values)
   */
  private readonly _slotTypes: CardType[] = [
    CardType.None,
    CardType.None,
    CardType.None
  ];

  /**
   * Information bout banks (RAM, ROM, Unavailable)
   */
  private readonly _bankAccess: AccessType[] = [];

  /**
   * Initialize the keyboard device and assign it to its host machine.
   * @param machine The machine hosting this device
   */
  constructor (public readonly machine: IZ88Machine) {
    // --- Initialize ROM information
    for (let i = 0; i < 256; i++) {
      this._bankAccess.push(AccessType.Ram);
    }
  }

  /**
   * Reset the device to its initial state.
   */
  reset (): void {
    // --- Reset memory
    this.setSR0(0);
    this.setSR1(0);
    this.setSR2(0);
    this.setSR3(0);

    // --- Internal ROM size
    const intRomSize = this.machine.config?.[MC_Z88_INTROM_SIZE];
    let intRomMask = 0x1f;
    if (intRomSize <= 32 * 1024) {
      intRomMask = 0x01;
    } else if (intRomSize <= 128 * 1024) {
      intRomMask = 0x07;
    }
    this.setChipMask(0, intRomMask);

    // --- Set up internal RAM size
    const intRamSize = this.machine.config?.[MC_Z88_INTRAM];
    switch (intRamSize) {
      case 0x07:
      case 0x1f:
        this.setChipMask(1, intRamSize);
        break;
      default:
        this.setChipMask(1, 0x01);
        break;
    }

    // --- No cards in any slot
    this.setChipMask(2, 0x1f);
    this.setChipMask(3, 0x3f);
    this.setChipMask(4, 0x0f);

    // --- Card 1 is RAM
    this.setSlotMask(1, CardType.None);
    this.setSlotMask(2, CardType.None);
    this.setSlotMask(3, CardType.None);

    this.resetRtc();

    this.setACK(0);
    this.COM = 0;
    this.EPR = 0;
    this.setINT(INTFlags.FLAP | INTFlags.TIME | INTFlags.GINT);
    this.STA = 0;
    this.TSTA = 0;
  }

  resetRtc (): void {
    this.TIM0 = 0;
    this.TIM1 = 0;
    this.TIM2 = 0;
    this.TIM3 = 0;
    this.TIM4 = 0;
    this.TSTA = 0;
    this.TMK = TMKFlags.TICK;
  }

  /**
   * Dispose the resources held by the device
   */
  dispose (): void {
    // --- Nothing to dispose
  }

  /**
   * Segment register 0 (8-bit)
   */
  SR0: number;

  /**
   * Segment register 1 (8-bit)
   */
  SR1: number;

  /**
   * Segment register 2 (8-bit)
   */
  SR2: number;

  /**
   * Segment register 3 (8-bit)
   */
  SR3: number;

  /**
   * 5 millisecond period, counts from 0 to 199 (8-bit)
   */
  TIM0: number;

  /**
   * 1 second period, counts from 0 to 59 (8-bit)
   */
  TIM1: number;

  /**
   * 1 minute period, counts from 0 to 59 (8-bit)
   */
  TIM2: number;

  /**
   * 256 minute period, counts from 0 to 255 (8-bit)
   */
  TIM3: number;

  /**
   * 8K minutes period, counts from 0 to 31 (8-bit)
   */
  TIM4: number;

  /**
   * Timer interrupt status (8-bit)
   */
  TSTA: number;

  /**
   * Main Blink Interrrupts (8-bit)
   */
  INT: number;

  /**
   * Timer interrupt mask (8-bit)
   */
  TMK: number;

  /**
   * Main Blink Interrupt Status (8-bit)
   */
  STA: number;

  /**
   * BLINK Command Register (8-bit)
   */
  COM: number;

  /**
   * EPR, Eprom Programming Register (8-bit)
   */
  EPR: number;

  /**
   * Set the value of the SR0 register
   * @param bank Bank value to set
   */
  setSR0 (bank: number): void {
    // --- Store SR0 value
    this.SR0 = bank & 0xff;

    // --- Lower 8K of SR0
    const mem = this.machine.memory;
    if (this.COM & COMFlags.RAMS) {
      // --- Bank $20, RAM
      mem.setPageInfo(0, 0x08_0000, 0x20, false);
    } else {
      // --- Bank $00, ROM
      mem.setPageInfo(0, 0x00_0000, 0x00, true);
    }

    // --- Upper 8K of SR0
    const pageOffset =
      this.calculatePageOffset(bank & 0xfe) + (bank & 0x01) * 0x2000;
    mem.setPageInfo(
      1,
      pageOffset,
      bank,
<<<<<<< HEAD
      this._bankAccess[bank] !== AccessType.Ram
=======
      this._bankAccess[bank] === AccessType.Rom
>>>>>>> d69a2c08
    );
  }

  /**
   * Set the value of the SR1 register
   * @param bank value to set
   */
  setSR1 (bank: number): void {
    this.SR1 = bank;
    const pageOffset = this.calculatePageOffset(bank);
    const romKind = this._bankAccess[bank] === AccessType.Rom;
    const mem = this.machine.memory;

    // --- Offset for 0x4000-0x5fff
    mem.setPageInfo(2, pageOffset, bank, romKind);

    // --- Offset for 0x6000-0x7fff
    mem.setPageInfo(3, pageOffset + 0x2000, bank, romKind);
  }

  /**
   * Set the value of the SR2 register
   * @param bank value to set
   */
  setSR2 (bank: number): void {
    this.SR2 = bank;
    const pageOffset = this.calculatePageOffset(bank);
    const romKind = this._bankAccess[bank] === AccessType.Rom;
    const mem = this.machine.memory;

    // --- Offset for 0x8000-0x9fff
    mem.setPageInfo(4, pageOffset, bank, romKind);

    // --- Offset for 0xa000-0xbfff
    mem.setPageInfo(5, pageOffset + 0x2000, bank, romKind);
  }

  /**
   * Set the value of the SR3 register
   * @param bank value to set
   */
  setSR3 (bank: number): void {
    this.SR3 = bank;
    const pageOffset = this.calculatePageOffset(bank);
    const romKind = this._bankAccess[bank] === AccessType.Rom;
    const mem = this.machine.memory;

    // --- Offset for 0xc000-0xdfff
    mem.setPageInfo(6, pageOffset, bank, romKind);

    // --- Offset for 0xe000-0xffff
    mem.setPageInfo(7, pageOffset + 0x2000, bank, romKind);
  }

  /**
   * Sets the chip mask for the specified chip
   * @param chip Chip index
   * @param mask Chip mask to set
   */
  setChipMask (chip: number, mask: number): void {
    // --- Clamp the slot index
    if (chip > 4) {
      chip = 4;
    }

    // --- Store the mask value
    this._chipMasks[chip] = mask;

    // --- Recalculate all page indexes
    this.setSR0(this.SR0);
    this.setSR1(this.SR1);
    this.setSR2(this.SR2);
    this.setSR3(this.SR3);

    // --- Create ROM information
    this.recalculateBankInfo();
  }

  /**
   * Sets the slot type for the specified slot
   * @param slot Slot index
   * @param cardType Indicates if the slot is ROM
   */
  setSlotMask (slot: number, cardType: CardType): void {
    if (slot < 1) slot = 1;
    if (slot > 3) slot = 3;
    this._slotTypes[slot - 1] = cardType;
    this.recalculateBankInfo();
  }

  /**
   * Sets the TACK register value
   * @param value value to set
   */
  setTACK (value: number): void {
    if (value & TSTAFlags.TICK) {
      // --- Reset BM_TSTATICK
      this.TSTA &= 0xfe;
    }

    if (value & TSTAFlags.SEC) {
      // --- Reset BM_TSTASEC
      this.TSTA &= 0xfd;
    }

    if (value & TSTAFlags.MIN) {
      // --- Reset BM_TSTAMIN
      this.TSTA &= 0xfb;
    }

    if (!this.TSTA) {
      this.setSTA(this.STA & 0xfe);
    }
  }

  /**
   * Sets the ACK register value
   * @param value value to set
   */
  setACK (value: number): void {
    this.setSTA(this.STA & ((value & 0xff) ^ 0xff));
  }

  /**
   * Increments the timer counters
   */
  incrementRtc (): void {
    // --- Sign no TICK event
    let tickEvent = 0;

    if (this.COM & COMFlags.RESTIM) {
      // --- Stop Real Time Clock (RESTIM = 1) and reset counters
      this.resetRtc();
      return;
    }

    // --- Increment TIM0
    this.TIM0 += 1;
    if (this.TIM0 > 199) {
      // --- When this counter reaches 200, wrap back to 0
      this.TIM0 = 0;
    } else {
      if (this.TIM0 & 0x01) {
        // --- A 10ms TSTA.TICK event as occurred (every 2nd 5ms count)
        tickEvent = TSTAFlags.TICK;
      }

      if (this.TIM0 === 0x80) {
        // --- According to blink dump monitoring on Z88, when TIM0 reaches 0x80 (bit 7), a second has passed
        this.TIM1 += 1;
        tickEvent = TMKFlags.SEC;

        if (this.TIM1 > 59) {
          // --- 60 seconds passed
          this.TIM1 = 0;

          // --- Increment TIM2
          this.TIM2 += 1;
          if (this.TIM2 > 255) {
            // --- 256 minutes has passed
            this.TIM2 = 0;

            // --- Increment TIM3
            this.TIM3 += 1;
            if (this.TIM3 > 255) {
              // --- 65535 minutes has passed
              this.TIM3 = 0;

              // --- Increment TIM4
              this.TIM4 += 1;
              if (this.TIM4 > 31) {
                // --- 32 * 65535 minutes has passed
                this.TIM4 = 0;
              }
            }
          }
        }

        if (this.TIM1 === 32) {
          // --- 1 minute has passed
          tickEvent = TSTAFlags.MIN;
        }
      }
    }

    if (!(this.INT & INTFlags.GINT)) {
      // --- No interrupts get out of Blink
      return;
    }

    if (this.STA & STAFlags.FLAPOPEN) {
      // ---Flap is Open
      // --- (on real hardware, there is no interrupt - in OZvm it's a trick to get
      // --- LCD switched off properly by the ROM)
      // --- (guarantee there is no STA.TIME event)
      this.setSTA(this.STA & 0xfe);
      if (this.TIM0 % 3 === 0) {
        this.machine.awakeCpu();
      }
      return;
    }

    if (!(this.INT & INTFlags.TIME)) {
      // --- INT.TIME is not enabled (no RTC interrupts)
      // --- No interrupt is fired
      this.setSTA(this.STA & 0xfe);
      return;
    }

    if (!this.TMK) {
      // --- No time event (a TMK.TICK, TMK.SEC or TMK.MIN) is enabled (not allowed to happen)
      // --- No interrupt is fired
      this.setSTA(this.STA & 0xfe);
      return;
    }

    if (tickEvent) {
      // --- always signal what RTC event happened in Blink
      this.TSTA = tickEvent;
      if (this.TMK & tickEvent) {
        // --- only fire the interrupt that TMK is allowing to come out
        this.setSTA(this.STA | STAFlags.TIME);
        this.machine.awakeCpu();
      }
    }
  }

  /**
   * Sets the TSTA register value
   * @param value value to set
   */
  setSTA (value: number): void {
    this.STA = value;
    this.checkMaskableInterruptRequested();
  }

  /**
   * Signs if interrupt is active
   */
  interruptSignalActive: boolean;

  /**
   * Signals that the battery is low
   */
  raiseBatteryLow (): void {
    this.setSTA(this.STA | STAFlags.BTL);
  }

  /**
   * Sets the INT register value
   * @param value value to set
   */
  setINT (value: number): void {
    this.INT = value;
    this.checkMaskableInterruptRequested();
  }

  /**
   * Sets the TCOM register value
   * @param value value to set
   */
  setCOM (value: number): void {
    // --- Set the register value
    this.COM = value & 0xff;

    // --- Reset the timer when requested
    if (value & COMFlags.RESTIM) {
      this.resetRtc();
    }

    // --- Set the last beeper bit
    if (!(value & COMFlags.SRUN)) {
      this.machine.beeperDevice.setEarBit((value & COMFlags.SBIT) !== 0);
    }

    // --- RAMS flag may change, s0 emulate setting SR0 again
    this.setSR0(this.SR0);
  }

  /**
   * Gets the access type of the specified address
   * @param address Address to obtain the access type for
   */
  getAccessTypeOfAddress (address: number): AccessType {
    if (address <= 0x1fff) {
<<<<<<< HEAD
      return this._bankAccess[this.COM & COMFlags.RAMS ? 0x20 : 0x00]
=======
      return this._bankAccess[this.COM & COMFlags.RAMS ? 0x20 : 0x00];
>>>>>>> d69a2c08
    }
    let srValue = this.SR0;
    switch (address >> 14) {
      case 1:
        srValue = this.SR1;
        break;
      case 2:
        srValue = this.SR2;
        break;
      case 3:
        srValue = this.SR3;
<<<<<<< HEAD
        break;      
=======
        break;
>>>>>>> d69a2c08
    }
    return this._bankAccess[srValue];
  }

<<<<<<< HEAD
=======
  /**
   * Sets the size of the internal RAM
   * @param value Ram size value
   */
  setInternalRamSize (value: number): void {
    this.setChipMask(1, value);
    console.log(`Internal RAM size set to ${value}`);
  }

>>>>>>> d69a2c08
  // ==========================================================================
  // Helpers

  /**
   * Recalculates the ROM information from the current state
   */
  recalculateBankInfo (): void {
    let bank = 0;
    while (bank < 0x100) {
      let accessType = 0;
      if (bank <= 0x1f) {
        // --- Internal ROM
        accessType = AccessType.Rom;
      } else if (bank <= 0x3f) {
        // --- Internal RAM
        accessType = AccessType.Ram;
      } else if (bank <= 0x7f) {
        // --- Card Slot 1 RAM
        accessType = this._chipMasks[2]
<<<<<<< HEAD
          ? this._slotTypes[0] === CardType.EPROM
=======
          ? this._slotTypes[0]
>>>>>>> d69a2c08
            ? AccessType.Rom
            : AccessType.Ram
          : AccessType.Unavailable;
      } else if (bank <= 0xbf) {
        // --- Card Slot 2 RAM
        accessType = this._chipMasks[3]
<<<<<<< HEAD
          ? this._slotTypes[1] === CardType.EPROM
=======
          ? this._slotTypes[1]
>>>>>>> d69a2c08
            ? AccessType.Rom
            : AccessType.Ram
          : AccessType.Unavailable;
      } else {
        // --- Card Slot 3 RAM/EPROM
        accessType = this._chipMasks[4]
<<<<<<< HEAD
          ? this._slotTypes[2] === CardType.EPROM
=======
          ? this._slotTypes[2]
>>>>>>> d69a2c08
            ? AccessType.Rom
            : AccessType.Ram
          : AccessType.Unavailable;
      }
      this._bankAccess[bank] = accessType;
      bank += 1;
    }
  }

  /**
   * Calculates the page offset for the specified bank
   * @param bank Bank index
   * @returns The page offset
   */
  calculatePageOffset (bank: number): number {
    let sizeMask = this._chipMasks[bank <= 0x1f ? 0 : 1 + (bank >> 6)];
    return (
      ((bank < 0x40 ? bank & 0xe0 : bank & 0xc0) | (bank & sizeMask & 0x3f)) <<
      14
    );
  }

  // Tests if the maskable interrupt has been requested
  checkMaskableInterruptRequested (): void {
    // --- Is the BM_INTGINT flag set?
    if (this.INT & INTFlags.GINT) {
      if (this.INT & this.STA) {
        this.interruptSignalActive = true;
        return;
      }
    }

    // --- No interrupt
    this.interruptSignalActive = false;
  }
<<<<<<< HEAD

  // ==========================================================================
  // IZ88BlinkTestDevice implementation

  getChipMask (chip: number): number {
    return this._chipMasks[chip];
  }
=======
>>>>>>> d69a2c08
}<|MERGE_RESOLUTION|>--- conflicted
+++ resolved
@@ -9,11 +9,8 @@
   TMKFlags,
   TSTAFlags
 } from "./IZ88BlinkDevice";
-<<<<<<< HEAD
 import { IZ88BlinkTestDevice } from "./IZ88BlinkTestDevice";
-=======
 import { MC_Z88_INTRAM, MC_Z88_INTROM_SIZE } from "@common/machines/constants";
->>>>>>> d69a2c08
 
 /**
  * Represents the Blink device of Cambridge Z88
@@ -241,11 +238,7 @@
       1,
       pageOffset,
       bank,
-<<<<<<< HEAD
       this._bankAccess[bank] !== AccessType.Ram
-=======
-      this._bankAccess[bank] === AccessType.Rom
->>>>>>> d69a2c08
     );
   }
 
@@ -531,11 +524,7 @@
    */
   getAccessTypeOfAddress (address: number): AccessType {
     if (address <= 0x1fff) {
-<<<<<<< HEAD
-      return this._bankAccess[this.COM & COMFlags.RAMS ? 0x20 : 0x00]
-=======
       return this._bankAccess[this.COM & COMFlags.RAMS ? 0x20 : 0x00];
->>>>>>> d69a2c08
     }
     let srValue = this.SR0;
     switch (address >> 14) {
@@ -547,17 +536,11 @@
         break;
       case 3:
         srValue = this.SR3;
-<<<<<<< HEAD
-        break;      
-=======
         break;
->>>>>>> d69a2c08
     }
     return this._bankAccess[srValue];
   }
 
-<<<<<<< HEAD
-=======
   /**
    * Sets the size of the internal RAM
    * @param value Ram size value
@@ -567,7 +550,6 @@
     console.log(`Internal RAM size set to ${value}`);
   }
 
->>>>>>> d69a2c08
   // ==========================================================================
   // Helpers
 
@@ -587,33 +569,21 @@
       } else if (bank <= 0x7f) {
         // --- Card Slot 1 RAM
         accessType = this._chipMasks[2]
-<<<<<<< HEAD
           ? this._slotTypes[0] === CardType.EPROM
-=======
-          ? this._slotTypes[0]
->>>>>>> d69a2c08
             ? AccessType.Rom
             : AccessType.Ram
           : AccessType.Unavailable;
       } else if (bank <= 0xbf) {
         // --- Card Slot 2 RAM
         accessType = this._chipMasks[3]
-<<<<<<< HEAD
           ? this._slotTypes[1] === CardType.EPROM
-=======
-          ? this._slotTypes[1]
->>>>>>> d69a2c08
             ? AccessType.Rom
             : AccessType.Ram
           : AccessType.Unavailable;
       } else {
         // --- Card Slot 3 RAM/EPROM
         accessType = this._chipMasks[4]
-<<<<<<< HEAD
           ? this._slotTypes[2] === CardType.EPROM
-=======
-          ? this._slotTypes[2]
->>>>>>> d69a2c08
             ? AccessType.Rom
             : AccessType.Ram
           : AccessType.Unavailable;
@@ -649,7 +619,6 @@
     // --- No interrupt
     this.interruptSignalActive = false;
   }
-<<<<<<< HEAD
 
   // ==========================================================================
   // IZ88BlinkTestDevice implementation
@@ -657,6 +626,4 @@
   getChipMask (chip: number): number {
     return this._chipMasks[chip];
   }
-=======
->>>>>>> d69a2c08
 }