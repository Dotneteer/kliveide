--- conflicted
+++ resolved
@@ -18,11 +18,8 @@
 import { INTFlags, IZ88BlinkDevice, STAFlags } from "./IZ88BlinkDevice";
 import { Z88BlinkDevice } from "./Z88BlinkDevice";
 import { MachineConfigSet, MachineModel } from "@common/machines/info-types";
-<<<<<<< HEAD
-import { MC_SCREEN_SIZE, MC_Z88_INTROM } from "@common/machines/constants";
-=======
+import { MC_SCREEN_SIZE } from "@common/machines/constants";
 import { MC_Z88_INTROM } from "@common/machines/constants";
->>>>>>> d69a2c08
 import { Z88PagedMemory } from "./Z88PagedMemory";
 
 // --- Default ROM file
@@ -110,7 +107,6 @@
 
     // --- Initialize the memory contents (256 pages of 16K, no special ROM pages)
     this.memory = new Z88PagedMemory(256, this.blinkDevice);
-<<<<<<< HEAD
 
     // --- Set up the screen size
     let scw = 0xff;
@@ -133,8 +129,6 @@
         sch = 60;
         break;
     }
-=======
->>>>>>> d69a2c08
 
     // --- Now, reset the machine
     this.reset();
