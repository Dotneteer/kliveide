import { IZ88Machine } from "@renderer/abstractions/IZ88Machine";
import { Z80MachineBase } from "../Z80MachineBase";
import { IZ88BeeperDevice } from "./IZ88BeeperDevice";
import { IZ88KeyboardDevice } from "./IZ88KeyboardDevice";
import { IZ88ScreenDevice } from "./IZ88ScreenDevice";
import { Z88KeyCode } from "./Z88KeyCode";
import { KeyCodeSet } from "@emu/abstractions/IGenericKeyboardDevice";
import { KeyMapping } from "@renderer/abstractions/KeyMapping";
import { z88KeyMappings } from "./Z88KeyMappings";
import { EmulatedKeyStroke } from "@emu/structs/EmulatedKeyStroke";
import { CodeInjectionFlow } from "@emu/abstractions/CodeInjectionFlow";
import { CodeToInject } from "@abstractions/CodeToInject";
import { Z88KeyboardDevice } from "./Z88KeyboardDevice";
import { Z88ScreenDevice } from "./Z88ScreenDevice";
import { Z88BeeperDevice } from "./Z88BeeperDevice";
import { AUDIO_SAMPLE_RATE } from "../machine-props";
import { PagedMemory } from "../memory/PagedMemory";
import { INTFlags, IZ88BlinkDevice, STAFlags } from "./IZ88BlinkDevice";
import { Z88BlinkDevice } from "./Z88BlinkDevice";
import { MachineModel } from "@common/machines/info-types";
import { MC_SCREEN_SIZE } from "@common/machines/constants";

// --- Default ROM file
<<<<<<< HEAD
const DEFAULT_ROM = "z88v47";
=======
//const DEFAULT_ROM = "z88v47";
const DEFAULT_ROM = "z88v50-r1f99aaae";
>>>>>>> 3bede9a5

export class Z88Machine extends Z80MachineBase implements IZ88Machine {
  private _emulatedKeyStrokes: EmulatedKeyStroke[] = [];
  private _shiftsReleased = false;

  /**
   * The unique identifier of the machine type
   */
  readonly machineId = "z88";

  /**
   * Gets the ROM ID to load the ROM file
   */
  get romId (): string {
    return this.machineId;
  }

  /**
   * The number of consequtive frames after which the UI should be refreshed
   */
  readonly uiFrameFrequency = 8;

  /**
   * The physical memory of the machine
   */
  memory: PagedMemory;

  /**
   * Represents the real time clock device of Z88
   */
  blinkDevice: IZ88BlinkDevice;

  /**
   * Represents the keyboard device of Z88
   */
  keyboardDevice: IZ88KeyboardDevice;

  /**
   * Represents the screen device of Z88
   */
  screenDevice: IZ88ScreenDevice;

  /**
   * Represents the beeper device of Z88
   */
  beeperDevice: IZ88BeeperDevice;

  /**
   * Indicates if Z88 is in sleep mode
   */
  isInSleepMode: boolean;

  /**
   * Stores the key strokes to emulate
   */

  /**
   * Initialize the machine
   */
  constructor (model: MachineModel) {
    super();

    // --- Set up machine attributes
    this.baseClockFrequency = 3_276_800;
    this.clockMultiplier = 1;

    // --- Z88 address bus is not delayed?
    this.delayedAddressBus = false;

    // --- Initialize the memory contents (256 pages of 16K, no special ROM pages)
    this.memory = new PagedMemory(0, 256);

    // --- Create and initialize devices
    this.blinkDevice = new Z88BlinkDevice(this);
    this.keyboardDevice = new Z88KeyboardDevice(this);
    this.screenDevice = new Z88ScreenDevice(this);
    this.beeperDevice = new Z88BeeperDevice(this);

    // --- Set up the screen size
    let scw = 0xff;
    let sch = 8;
    switch (model?.config[MC_SCREEN_SIZE]) {
      case "640x320":
        scw = 0xff;
        sch = 40;
        break;
      case "640x480":
        scw = 0xff;
        sch = 60;
        break;
      case "800x320":
        scw = 100;
        sch = 40;
        break;
      case "800x480":
        scw = 100;
        sch = 60;
        break;
    }

    this.screenDevice.setScreenSize(scw, sch);
    this.reset();
  }

  /**
   * Sets up the machine (async)
   */
  async setup (): Promise<void> {
    // --- Get the ROM file
    const romContents = await this.loadRomFromResource(DEFAULT_ROM);

    // --- Initialize the machine's ROM (roms/sp48.rom)
    this.uploadRomBytes(romContents);
  }

  /**
   * Dispose the resources held by the machine
   */
  dispose (): void {
    this.keyboardDevice?.dispose();
    this.screenDevice?.dispose();
    this.beeperDevice?.dispose();
  }

  /**
   * Emulates turning on a machine (after it has been turned off).
   */
  async hardReset (): Promise<void> {
    await super.hardReset();
    this.memory.reset();
    await this.setup();
    this.reset();
  }

  /**
   * This method emulates resetting a machine with a hardware reset button.
   */
  reset (): void {
    // --- Reset the CPU
    super.reset();

    // --- Reset and setup devices
    this.blinkDevice.reset();
    this.keyboardDevice.reset();
    this._shiftsReleased = false;
    this.screenDevice.reset();
    this.beeperDevice.reset();
    const audioRate = this.getMachineProperty(AUDIO_SAMPLE_RATE);
    if (typeof audioRate === "number") {
      this.beeperDevice.setAudioSampleRate(audioRate);
    }

    // --- Prepare for running a new machine loop
    this.clockMultiplier = this.targetClockMultiplier;
    this.executionContext.lastTerminationReason = null;

    // --- Empty the queue of emulated keystrokes
    this._emulatedKeyStrokes.length = 0;
    this.isInSleepMode = false;

    // --- Set up the machine frame length
    this.setTactsInFrame(16384);
  }

  /**
   * Get the 64K of addressable memory of the Z88 computer
   * @returns Bytes of the flat memory
   */
  get64KFlatMemory (): Uint8Array {
    return this.memory.get64KFlatMemory();
  }

  /**
   * Get the specified 16K partition (page or bank) of the Z88 computer
   * @param index Partition index
   * @returns Bytes of the partition
   */
  get16KPartition (index: number): Uint8Array {
    return this.memory.get16KPartition(index);
  }

  /**
   * Reads the memory directly from the physical memory
   * @param absAddress Absolute memory address
   */
  directReadMemory (absAddress: number): number {
    return this.memory.directRead(absAddress);
  }

  /**
   * Gets the audio samples rendered in the current frame
   * @returns Array with the audio samples
   */
  getAudioSamples (): number[] {
    return this.beeperDevice.getAudioSamples();
  }

  /**
   * Read the byte at the specified memory address.
   * @param address 16-bit memory address
   * @returns The byte read from the memory
   */
  doReadMemory (address: number): number {
    return this.memory.readMemory(address);
  }

  /**
   * Write the given byte to the specified memory address.
   * @param address 16-bit memory address
   * @param value Byte to write into the memory
   */
  doWriteMemory (address: number, value: number): void {
    this.memory.writeMemory(address, value);
  }

  /**
   * This function reads a byte (8-bit) from an I/O port using the provided 16-bit address.
   * @param address
   * @returns Byte read from the specified port
   *
   * When placing the CPU into an emulated environment, you must provide a concrete function that emulates the
   * I/O port read operation.
   */
  doReadPort (address: number): number {
    const addr8 = address & 0xff;
    const blink = this.blinkDevice;

    switch (addr8) {
      case 0xb0:
        // --- Machine Identification (MID)
        // --- $01: F88
        // --- $80: ZVM
        // --- $FF: Z88 (Blink on Cambridge Z88 does not implement read operation, and returns $FF)
        return 0x80;

      case 0xb1:
        return blink.STA;

      case 0xb2:
        // --- Read keyboard status
        if (blink.INT & INTFlags.KWAIT) {
          if (!this.keyboardDevice.isKeyPressed) {
            this.snoozeCpu();
            return 0xff;
          }
        }
        return this.keyboardDevice.getKeyLineStatus(address >> 8);

      case 0xb5:
        return blink.TSTA;

      case 0xd0:
        return blink.TIM0;

      case 0xd1:
        return blink.TIM1;

      case 0xd2:
        return blink.TIM2;

      case 0xd3:
        return blink.TIM3;

      case 0xd4:
        return blink.TIM4;

      case 0x70:
        return this.screenDevice.SCW;

      case 0x71:
        return this.screenDevice.SCH;

      case 0xe0:
        // --- Read RxD (not implemented yet)
        return 0x00;

      case 0xe1:
        // --- Read RxE (not implemented yet)
        return 0x00;

      case 0xe5:
        // --- Read UIT, UART Int status, always ready to receive... (not implemented yet)
        return 0x10;

      default:
        // --- Return the default port value
        return 0xff;
    }
  }

  /**
   * This function writes a byte (8-bit) to the 16-bit I/O port address provided in the first argument.
   * @param port Port address
   * @param value Value to send to the port
   *
   * When placing the CPU into an emulated environment, you must provide a concrete function that emulates the
   * I/O port write operation.
   */
  doWritePort (port: number, value: number): void {
    const addr8 = port & 0xff;

    // --- No ports below address 0x70 are handled
    if (addr8 < 0x70) {
      return;
    }

    // --- Check for screen ports (0x70..0x74)
    if (addr8 <= 0x74) {
      // --- This is a screen port, calculate the register value
      const screenRegVal = (port & 0xff00) | (value & 0xff);
      const screen = this.screenDevice;
      switch (addr8) {
        case 0x70:
          screen.PB0 = screenRegVal;
          return;
        case 0x71:
          screen.PB1 = screenRegVal;
          return;
        case 0x72:
          screen.PB2 = screenRegVal;
          return;
        case 0x73:
          screen.PB3 = screenRegVal;
          return;
        default:
          screen.SBR = screenRegVal;
          return;
      }
    }

    const blink = this.blinkDevice;
    switch (addr8) {
      case 0xd0:
        blink.setSR0(value);
        return;

      case 0xd1:
        blink.setSR1(value);
        return;

      case 0xd2:
        blink.setSR2(value);
        return;

      case 0xd3:
        blink.setSR3(value);
        return;

      case 0xb0:
        blink.setCOM(value);
        return;

      case 0xb1:
        blink.setINT(value);
        return;

      case 0xb2:
        blink.EPR = value;
        return;

      case 0xb4:
        blink.setTACK(value);
        return;

      case 0xb5:
        blink.TMK = value;
        return;

      case 0xb6:
        blink.setACK(value);
        return;
    }

    // 0xe2: RXC, UART Receiver Control (not yet implemented)
    // 0xe3: TXD, UART Transmit Data (not yet implemented)
    // 0xe4: TXC, UART Transmit Control (not yet implemented)
    // 0xe5: UMK, UART Int. mask (not yet implemented)
    // 0xe6 UAK, UART acknowledge int. mask (not yet implemented)
  }

  /**
   * Width of the screen in native machine screen pixels
   */
  get screenWidthInPixels () {
    return this.screenDevice.screenWidth;
  }

  /**
   * Height of the screen in native machine screen pixels
   */
  get screenHeightInPixels () {
    return this.screenDevice.screenLines;
  }

  /**
   * Gets the buffer that stores the rendered pixels
   * @returns
   */
  getPixelBuffer (): Uint32Array {
    return this.screenDevice.getPixelBuffer();
  }

  /**
   * Gets the key code set used for the machine
   */
  getKeyCodeSet (): KeyCodeSet {
    return Z88KeyCode;
  }

  /**
   * Gets the default key mapping for the machine
   */
  getDefaultKeyMapping (): KeyMapping {
    return z88KeyMappings;
  }

  /**
   * Set the status of the specified Z88 key.
   * @param key Key code
   * @param isDown Indicates if the key is pressed down.
   */
  setKeyStatus (key: number, isDown: boolean): void {
    this.keyboardDevice.setStatus(key, isDown);
  }

  /**
   * Emulates queued key strokes as if those were pressed by the user
   */
  emulateKeystroke (): void {
    if (this._emulatedKeyStrokes.length === 0) return;

    // --- Check the next keystroke
    const keyStroke = this._emulatedKeyStrokes[0];

    // --- Time has not come
    if (keyStroke.startTact > this.tacts) return;

    if (keyStroke.endTact < this.tacts) {
      // --- End emulation of this very keystroke
      this.keyboardDevice.setStatus(keyStroke.primaryCode, false);
      if (keyStroke.secondaryCode !== undefined) {
        this.keyboardDevice.setStatus(keyStroke.secondaryCode, false);
      }
      if (keyStroke.ternaryCode !== undefined) {
        this.keyboardDevice.setStatus(keyStroke.ternaryCode, false);
      }

      // --- Remove the keystroke from the queue
      this._emulatedKeyStrokes.shift();
      return;
    }

    // --- Emulate this very keystroke, and leave it in the queue
    this.keyboardDevice.setStatus(keyStroke.primaryCode, true);
    if (keyStroke.secondaryCode !== undefined) {
      this.keyboardDevice.setStatus(keyStroke.secondaryCode, true);
    }
    if (keyStroke.ternaryCode !== undefined) {
      this.keyboardDevice.setStatus(keyStroke.ternaryCode, true);
    }
  }

  /**
   * Adds an emulated keypress to the queue of the provider.
   * @param frameOffset Number of frames to start the keypress emulation
   * @param frames Number of frames to hold the emulation
   * @param primary Primary key code
   * @param secondary Optional secondary key code
   *
   * The keyboard provider can play back emulated key strokes
   */
  queueKeystroke (
    frameOffset: number,
    frames: number,
    primary: number,
    secondary?: number
  ): void {
    const startTact =
      this.tacts + frameOffset * this.tactsInFrame * this.clockMultiplier;
    const endTact =
      startTact + frames * this.tactsInFrame * this.clockMultiplier;
    const keypress = new EmulatedKeyStroke(
      startTact,
      endTact,
      primary,
      secondary
    );
    this._emulatedKeyStrokes.push(keypress);
  }

  /**
   * Gets the length of the key emulation queue
   */
  getKeyQueueLength (): number {
    return this._emulatedKeyStrokes.length;
  }

  /**
   * Gets the main execution point information of the machine
   * @param model Machine model to use for code execution
   */
  getCodeInjectionFlow (model: string): CodeInjectionFlow {
    // TODO: Implement this
    return [];
  }

  /**
   * Injects the specified code into the ZX Spectrum machine
   * @param codeToInject Code to inject into the machine
   * @returns The start address of the injected code
   */
  injectCodeToRun (codeToInject: CodeToInject): number {
    // TODO: Implement this
    return 0;
  }

  /**
   * The machine's execution loop calls this method when it is about to initialize a new frame.
   * @param clockMultiplierChanged Indicates if the clock multiplier has been changed since the execution of the
   * previous frame.
   */
  onInitNewFrame (clockMultiplierChanged: boolean): void {
    // --- 5ms frame completed, update the real time clock
    const blink = this.blinkDevice;
    blink.incrementRtc();

    // --- Awake the CPU when a key is pressed
    if (this.keyboardDevice.isKeyPressed && blink.INT & INTFlags.KWAIT) {
      this.awakeCpu();
    }

    // --- Render the screen (if it is time)
    this.screenDevice.renderScreen();

    // --- Check id the CPU is HALTed
    const keyboard = this.keyboardDevice;
    if (this.halted && this.i === 0x3f) {
      // --- Check if I is 0x3F
      this.isInSleepMode = true;
      if (this._shiftsReleased) {
        // --- Test if both shift keys are pressed again
        if (keyboard.isLeftShiftDown && keyboard.isRightShiftDown) {
          this._shiftsReleased = false;
          this.isInSleepMode = false;
          return;
        }
      } else {
        // --- Test if both shift keys are released
        if (!keyboard.isLeftShiftDown && !keyboard.isRightShiftDown) {
          this._shiftsReleased = true;
        }
      }
    } else {
      this.isInSleepMode = false;
    }

    // --- Prepare the beeper device for the new frame
    this.beeperDevice.onNewFrame();
  }

  /**
   * Tests if the machine should raise a Z80 maskable interrupt
   * @returns True, if the INT signal should be active; otherwise, false.
   */
  shouldRaiseInterrupt (): boolean {
    return this.blinkDevice.interruptSignalActive;
  }

  /**
   * Whatever should be done before the CPU executes the next instruction
   */
  afterInstructionExecuted (): void {
    // ---Awake the CPU whenever a key is pressed
    if (this.keyboardDevice.isKeyPressed) {
      this.awakeCpu();
    }
    this.beeperDevice.calculateOscillatorBit();
  }

  /**
   * Every time the CPU clock is incremented, this function is executed.
   * @param increment The tact increment value
   */
  onTactIncremented (): void {
    // TODO: Implement this
    this.beeperDevice.setNextAudioSample();
  }

  /**
   * Indicates if the machine's operating system is initialized
   */
  get isOsInitialized (): boolean {
    // TODO: Implement this
    return true;
  }

  /**
   * Executes the specified custom command
   * @param command Command to execute
   */
  async executeCustomCommand (command: string): Promise<void> {
    const machine = this;
    switch (command) {
      case "battery_low":
        if (this.isInSleepMode) {
          await pressShifts();
        }
        this.blinkDevice.setSTA(this.blinkDevice.STA | STAFlags.BTL);
        break;
      case "press_shifts":
        await pressShifts();
        break;
    }

    async function pressShifts(): Promise<void> {
      machine.setKeyStatus(Z88KeyCode.ShiftL, true);
      machine.setKeyStatus(Z88KeyCode.ShiftR, true);
      await new Promise(r => setTimeout(r, 400));
      machine.setKeyStatus(Z88KeyCode.ShiftL, false);
      machine.setKeyStatus(Z88KeyCode.ShiftR, false);
    } 
  }

  /**
   * Uploades the specified ROM information to the ZX Spectrum 48 ROM memory
   * @param data ROM contents
   */
  private uploadRomBytes (data: Uint8Array): void {
    for (let i = 0; i < data.length; i++) {
      this.memory.directWrite(i, data[i]);
    }
  }
}<|MERGE_RESOLUTION|>--- conflicted
+++ resolved
@@ -21,12 +21,7 @@
 import { MC_SCREEN_SIZE } from "@common/machines/constants";
 
 // --- Default ROM file
-<<<<<<< HEAD
-const DEFAULT_ROM = "z88v47";
-=======
-//const DEFAULT_ROM = "z88v47";
 const DEFAULT_ROM = "z88v50-r1f99aaae";
->>>>>>> 3bede9a5
 
 export class Z88Machine extends Z80MachineBase implements IZ88Machine {
   private _emulatedKeyStrokes: EmulatedKeyStroke[] = [];
@@ -647,7 +642,7 @@
       await new Promise(r => setTimeout(r, 400));
       machine.setKeyStatus(Z88KeyCode.ShiftL, false);
       machine.setKeyStatus(Z88KeyCode.ShiftR, false);
-    } 
+    }
   }
 
   /**
