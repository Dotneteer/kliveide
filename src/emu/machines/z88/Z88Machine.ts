import { IZ88Machine } from "@renderer/abstractions/IZ88Machine";
import { Z80MachineBase } from "../Z80MachineBase";
import { IZ88BeeperDevice } from "./IZ88BeeperDevice";
import { IZ88KeyboardDevice } from "./IZ88KeyboardDevice";
import { IZ88ScreenDevice } from "./IZ88ScreenDevice";
import { Z88KeyCode } from "./Z88KeyCode";
import { KeyCodeSet } from "@emu/abstractions/IGenericKeyboardDevice";
import { KeyMapping } from "@renderer/abstractions/KeyMapping";
import { z88KeyMappings } from "./Z88KeyMappings";
import { EmulatedKeyStroke } from "@emu/structs/EmulatedKeyStroke";
import { CodeInjectionFlow } from "@emu/abstractions/CodeInjectionFlow";
import { CodeToInject } from "@abstractions/CodeToInject";
import { Z88KeyboardDevice } from "./Z88KeyboardDevice";
import { Z88ScreenDevice } from "./Z88ScreenDevice";
import { Z88BeeperDevice } from "./Z88BeeperDevice";
import { AUDIO_SAMPLE_RATE } from "../machine-props";
import { INTFlags, IZ88BlinkDevice, STAFlags } from "./IZ88BlinkDevice";
import { Z88BlinkDevice } from "./Z88BlinkDevice";
import { MachineConfigSet, MachineModel } from "@common/machines/info-types";
import {
  MC_SCREEN_SIZE,
  MC_Z88_SLOT1,
  MC_Z88_SLOT2,
  MC_Z88_SLOT3
} from "@common/machines/constants";
import { MC_Z88_INTROM } from "@common/machines/constants";
import { Z88BankedMemory } from "./memory/Z88BankedMemory";
import { Z88RomMemoryCard } from "./memory/Z88RomMemoryCard";
<<<<<<< HEAD
import { CARD_SIZE_EMPTY, createZ88MemoryCard } from "./memory/CardType";
import { SlotState } from "@renderer/appEmu/dialogs/Z88CardsDialog";
=======
import { Z88UvEpromMemoryCard } from "./memory/Z88UvEpromMemoryCard";
import { Z88IntelFlashMemoryCard } from "./memory/Z88IntelFlashMemoryCard";
>>>>>>> 7f435350

// --- Default ROM file
const DEFAULT_ROM = "z88v50-r1f99aaae";

export class Z88Machine extends Z80MachineBase implements IZ88Machine {
  private _emulatedKeyStrokes: EmulatedKeyStroke[] = [];
  private _shiftsReleased = false;

  /**
   * The unique identifier of the machine type
   */
  readonly machineId = "z88";

  /**
   * Gets the ROM ID to load the ROM file
   */
  get romId (): string {
    return this.machineId;
  }

  /**
   * The number of consequtive frames after which the UI should be refreshed
   */
  readonly uiFrameFrequency = 8;

  /**
   * The physical memory of the machine (memory card model)
   */
  memory: Z88BankedMemory;

  /**
   * Represents the real time clock device of Z88
   */
  blinkDevice: IZ88BlinkDevice;

  /**
   * Represents the keyboard device of Z88
   */
  keyboardDevice: IZ88KeyboardDevice;

  /**
   * Represents the screen device of Z88
   */
  screenDevice: IZ88ScreenDevice;

  /**
   * Represents the beeper device of Z88
   */
  beeperDevice: IZ88BeeperDevice;

  /**
   * Indicates if Z88 is in sleep mode
   */
  isInSleepMode: boolean;

  /**
   * Stores the key strokes to emulate
   */

  /**
   * Initialize the machine
   */
  constructor (model: MachineModel, public readonly config: MachineConfigSet) {
    super(config);

    // --- config overrides model.config
    this.config = config ?? model?.config;

    // --- Set up machine attributes
    this.baseClockFrequency = 3_276_800;
    this.clockMultiplier = 1;

    // --- Z88 address bus is not delayed?
    this.delayedAddressBus = false;

    // --- Create the memory (new pattern using memory cards)
    this.memory = new Z88BankedMemory(this, 0xac23);

    // --- Create and initialize devices
    this.blinkDevice = new Z88BlinkDevice(this);
    this.keyboardDevice = new Z88KeyboardDevice(this);
    this.screenDevice = new Z88ScreenDevice(this);
    this.beeperDevice = new Z88BeeperDevice(this);

    // --- Set up the screen size
    let scw = 0xff;
    let sch = 8;
    switch (this.config?.[MC_SCREEN_SIZE]) {
      case "640x320":
        scw = 0xff;
        sch = 40;
        break;
      case "640x480":
        scw = 0xff;
        sch = 60;
        break;
      case "800x320":
        scw = 100;
        sch = 40;
        break;
      case "800x480":
        scw = 100;
        sch = 60;
        break;
    }

    // --- Now, reset the machine
    this.reset();
  }

  /**
   * Gets the current partition values for all 16K/8K partitions
   */
  getCurrentPartitions (): number[] {
    return this.memory.getPartitions();
  }

  /**
   * Gets the current partition labels for all 16K/8K partitions
   */
  getCurrentPartitionLabels (): string[] {
    return this.memory.getPartitionLabels();
  }

  /**
   * Sets up the machine (async)
   */
  async setup (): Promise<void> {
    // --- Get the ROM file
    let romContents: Uint8Array;
    const intRom = this.config?.[MC_Z88_INTROM];
    if (intRom) {
      romContents = await this.loadRomFromResource(intRom);
    } else {
      romContents = await this.loadRomFromResource(DEFAULT_ROM);
    }

    // --- Initialize the Z88 machine's default ROM
    const romCard = new Z88RomMemoryCard(this, romContents.length);
    this.memory.insertCard(0, romCard, romContents);

<<<<<<< HEAD
    this.configure();
=======
    // --- Insert 512K Intel Flashcard in slot 2 (reset to FFh)
    const i28F004S5 = new Z88IntelFlashMemoryCard(this, 0x08_0000);
    this.memory.insertCard(2, i28F004S5);
    // --- Insert 1M Intel Flashcard in slot 3 (reset to FFh)
    const i28F008S5 = new Z88IntelFlashMemoryCard(this, 0x10_0000);
    this.memory.insertCard(3, i28F008S5);
>>>>>>> 7f435350
  }

  /**
   * Dispose the resources held by the machine
   */
  dispose (): void {
    this.keyboardDevice?.dispose();
    this.screenDevice?.dispose();
    this.beeperDevice?.dispose();
  }

  /**
   * Configures the machine after setting it up
   */
  async configure (): Promise<void> {
    // --- Use the dynamic configuation, too
    const config = { ...this.config, ...this.dynamicConfig };

    // --- Configure Slots
    const machine = this;
    handleSlot(1, config?.[MC_Z88_SLOT1]);
    handleSlot(2, config?.[MC_Z88_SLOT2]);
    handleSlot(3, config?.[MC_Z88_SLOT3]);

    // --- Handle the specified slot
    async function handleSlot (slotId: number, slot: SlotState): Promise<void> {
      if (!slot || !slot.size || slot.size === CARD_SIZE_EMPTY) {
        // --- No slot info
        machine.memory.removeCard(slotId);
        return;
      }

      // --- There is a card in the slot
      let contents: Uint8Array | undefined;
      let type = slot.content;
      if (type.endsWith("-C")) {
        type = type.substring(0, type.length - 2);
      }
      const card = createZ88MemoryCard(machine, slot.size, type);
      if (slot.file) {
        contents = await machine.loadRomFromFile(slot.file);
        console.log("Contents", contents);
      }
      machine.memory.insertCard(slotId, card, contents);
      console.log(machine.memory.cards);
    }
  }

  /**
   * Emulates turning on a machine (after it has been turned off).
   */
  async hardReset (): Promise<void> {
    await super.hardReset();
    this.memory.reset();
    await this.setup();
    this.reset();
  }

  /**
   * This method emulates resetting a machine with a hardware reset button.
   */
  reset (): void {
    // --- Reset the CPU
    super.reset();

    // --- Reset and setup devices
    this.blinkDevice.reset();
    this.keyboardDevice.reset();
    this._shiftsReleased = false;
    this.screenDevice.reset();
    this.beeperDevice.reset();
    const audioRate = this.getMachineProperty(AUDIO_SAMPLE_RATE);
    if (typeof audioRate === "number") {
      this.beeperDevice.setAudioSampleRate(audioRate);
    }

    // --- Prepare for running a new machine loop
    this.clockMultiplier = this.targetClockMultiplier;
    this.executionContext.lastTerminationReason = null;

    // --- Empty the queue of emulated keystrokes
    this._emulatedKeyStrokes.length = 0;
    this.isInSleepMode = false;

    // --- Set up the machine frame length
    this.setTactsInFrame(16384);
  }

  /**
   * Get the 64K of addressable memory of the Z88 computer
   * @returns Bytes of the flat memory
   */
  get64KFlatMemory (): Uint8Array {
    return this.memory.get64KFlatMemory();
  }

  /**
   * Get the specified 16K partition (page or bank) of the Z88 computer
   * @param index Partition index
   * @returns Bytes of the partition
   */
  get16KPartition (index: number): Uint8Array {
    return this.memory.get16KPartition(index);
  }

  /**
   * Reads the memory directly from the physical memory
   * @param absAddress Absolute memory address
   */
  directReadMemory (absAddress: number): number {
    return this.memory.directRead(absAddress);
  }

  /**
   * Gets the audio samples rendered in the current frame
   * @returns Array with the audio samples
   */
  getAudioSamples (): number[] {
    return this.beeperDevice.getAudioSamples();
  }

  /**
   * Read the byte at the specified memory address.
   * @param address 16-bit memory address
   * @returns The byte read from the memory
   */
  doReadMemory (address: number): number {
    return this.memory.readMemory(address);
  }

  /**
   * Write the given byte to the specified memory address.
   * @param address 16-bit memory address
   * @param value Byte to write into the memory
   */
  doWriteMemory (address: number, value: number): void {
    this.memory.writeMemory(address, value);
  }

  /**
   * This function reads a byte (8-bit) from an I/O port using the provided 16-bit address.
   * @param address
   * @returns Byte read from the specified port
   *
   * When placing the CPU into an emulated environment, you must provide a concrete function that emulates the
   * I/O port read operation.
   */
  doReadPort (address: number): number {
    const addr8 = address & 0xff;
    const blink = this.blinkDevice;

    switch (addr8) {
      case 0xb0:
        // --- Machine Identification (MID)
        // --- $01: F88
        // --- $80: ZVM
        // --- $FF: Z88 (Blink on Cambridge Z88 does not implement read operation, and returns $FF)
        return 0x80;

      case 0xb1:
        return blink.STA;

      case 0xb2:
        // --- Read keyboard status
        if (blink.INT & INTFlags.KWAIT) {
          if (!this.keyboardDevice.isKeyPressed) {
            this.snoozeCpu();
            return 0xff;
          }
        }
        return this.keyboardDevice.getKeyLineStatus(address >> 8);

      case 0xb5:
        return blink.TSTA;

      case 0xd0:
        return blink.TIM0;

      case 0xd1:
        return blink.TIM1;

      case 0xd2:
        return blink.TIM2;

      case 0xd3:
        return blink.TIM3;

      case 0xd4:
        return blink.TIM4;

      case 0x70:
        return this.screenDevice.SCW;

      case 0x71:
        return this.screenDevice.SCH;

      case 0xe0:
        // --- Read RxD (not implemented yet)
        return 0x00;

      case 0xe1:
        // --- Read RxE (not implemented yet)
        return 0x00;

      case 0xe5:
        // --- Read UIT, UART Int status, always ready to receive... (not implemented yet)
        return 0x10;

      default:
        // --- Return the default port value
        return 0xff;
    }
  }

  /**
   * This function writes a byte (8-bit) to the 16-bit I/O port address provided in the first argument.
   * @param port Port address
   * @param value Value to send to the port
   *
   * When placing the CPU into an emulated environment, you must provide a concrete function that emulates the
   * I/O port write operation.
   */
  doWritePort (port: number, value: number): void {
    const addr8 = port & 0xff;
    // --- No ports below address 0x70 are handled
    if (addr8 < 0x70) {
      return;
    }

    // --- Check for screen ports (0x70..0x74)
    if (addr8 <= 0x74) {
      // --- This is a screen port, calculate the register value
      const screenRegVal = (port & 0xff00) | (value & 0xff);
      const screen = this.screenDevice;
      switch (addr8) {
        case 0x70:
          screen.PB0 = screenRegVal;
          return;
        case 0x71:
          screen.PB1 = screenRegVal;
          return;
        case 0x72:
          screen.PB2 = screenRegVal;
          return;
        case 0x73:
          screen.PB3 = screenRegVal;
          return;
        default:
          screen.SBR = screenRegVal;
          return;
      }
    }

    const blink = this.blinkDevice;
    switch (addr8) {
      case 0xd0:
        blink.setSR0(value);
        return;

      case 0xd1:
        blink.setSR1(value);
        return;

      case 0xd2:
        blink.setSR2(value);
        return;

      case 0xd3:
        blink.setSR3(value);
        return;

      case 0xb0:
        blink.setCOM(value);
        return;

      case 0xb1:
        blink.setINT(value);
        return;

      case 0xb3:
        blink.EPR = value;
        return;

      case 0xb4:
        blink.setTACK(value);
        return;

      case 0xb5:
        blink.TMK = value;
        return;

      case 0xb6:
        blink.setACK(value);
        return;
    }

    // 0xe2: RXC, UART Receiver Control (not yet implemented)
    // 0xe3: TXD, UART Transmit Data (not yet implemented)
    // 0xe4: TXC, UART Transmit Control (not yet implemented)
    // 0xe5: UMK, UART Int. mask (not yet implemented)
    // 0xe6 UAK, UART acknowledge int. mask (not yet implemented)
  }

  /**
   * Width of the screen in native machine screen pixels
   */
  get screenWidthInPixels () {
    return this.screenDevice.screenWidth;
  }

  /**
   * Height of the screen in native machine screen pixels
   */
  get screenHeightInPixels () {
    return this.screenDevice.screenLines;
  }

  /**
   * Gets the buffer that stores the rendered pixels
   * @returns
   */
  getPixelBuffer (): Uint32Array {
    return this.screenDevice.getPixelBuffer();
  }

  /**
   * Gets the key code set used for the machine
   */
  getKeyCodeSet (): KeyCodeSet {
    return Z88KeyCode;
  }

  /**
   * Gets the default key mapping for the machine
   */
  getDefaultKeyMapping (): KeyMapping {
    return z88KeyMappings;
  }

  /**
   * Set the status of the specified Z88 key.
   * @param key Key code
   * @param isDown Indicates if the key is pressed down.
   */
  setKeyStatus (key: number, isDown: boolean): void {
    this.keyboardDevice.setStatus(key, isDown);
  }

  /**
   * Emulates queued key strokes as if those were pressed by the user
   */
  emulateKeystroke (): void {
    if (this._emulatedKeyStrokes.length === 0) return;

    // --- Check the next keystroke
    const keyStroke = this._emulatedKeyStrokes[0];

    // --- Time has not come
    if (keyStroke.startTact > this.tacts) return;

    if (keyStroke.endTact < this.tacts) {
      // --- End emulation of this very keystroke
      this.keyboardDevice.setStatus(keyStroke.primaryCode, false);
      if (keyStroke.secondaryCode !== undefined) {
        this.keyboardDevice.setStatus(keyStroke.secondaryCode, false);
      }
      if (keyStroke.ternaryCode !== undefined) {
        this.keyboardDevice.setStatus(keyStroke.ternaryCode, false);
      }

      // --- Remove the keystroke from the queue
      this._emulatedKeyStrokes.shift();
      return;
    }

    // --- Emulate this very keystroke, and leave it in the queue
    this.keyboardDevice.setStatus(keyStroke.primaryCode, true);
    if (keyStroke.secondaryCode !== undefined) {
      this.keyboardDevice.setStatus(keyStroke.secondaryCode, true);
    }
    if (keyStroke.ternaryCode !== undefined) {
      this.keyboardDevice.setStatus(keyStroke.ternaryCode, true);
    }
  }

  /**
   * Adds an emulated keypress to the queue of the provider.
   * @param frameOffset Number of frames to start the keypress emulation
   * @param frames Number of frames to hold the emulation
   * @param primary Primary key code
   * @param secondary Optional secondary key code
   *
   * The keyboard provider can play back emulated key strokes
   */
  queueKeystroke (
    frameOffset: number,
    frames: number,
    primary: number,
    secondary?: number
  ): void {
    const startTact =
      this.tacts + frameOffset * this.tactsInFrame * this.clockMultiplier;
    const endTact =
      startTact + frames * this.tactsInFrame * this.clockMultiplier;
    const keypress = new EmulatedKeyStroke(
      startTact,
      endTact,
      primary,
      secondary
    );
    this._emulatedKeyStrokes.push(keypress);
  }

  /**
   * Gets the length of the key emulation queue
   */
  getKeyQueueLength (): number {
    return this._emulatedKeyStrokes.length;
  }

  /**
   * Gets the main execution point information of the machine
   * @param model Machine model to use for code execution
   */
  getCodeInjectionFlow (model: string): CodeInjectionFlow {
    // TODO: Implement this
    return [];
  }

  /**
   * Injects the specified code into the ZX Spectrum machine
   * @param codeToInject Code to inject into the machine
   * @returns The start address of the injected code
   */
  injectCodeToRun (codeToInject: CodeToInject): number {
    // TODO: Implement this
    return 0;
  }

  /**
   * The machine's execution loop calls this method when it is about to initialize a new frame.
   * @param clockMultiplierChanged Indicates if the clock multiplier has been changed since the execution of the
   * previous frame.
   */
  onInitNewFrame (clockMultiplierChanged: boolean): void {
    // --- 5ms frame completed, update the real time clock
    const blink = this.blinkDevice;
    blink.incrementRtc();

    // --- Awake the CPU when a key is pressed
    if (this.keyboardDevice.isKeyPressed && blink.INT & INTFlags.KWAIT) {
      this.awakeCpu();
    }

    // --- Render the screen (if it is time)
    this.screenDevice.renderScreen();

    // --- Check id the CPU is HALTed
    const keyboard = this.keyboardDevice;
    if (this.halted && this.i === 0x3f) {
      // --- Check if I is 0x3F
      this.isInSleepMode = true;
      if (this._shiftsReleased) {
        // --- Test if both shift keys are pressed again
        if (keyboard.isLeftShiftDown && keyboard.isRightShiftDown) {
          this._shiftsReleased = false;
          this.isInSleepMode = false;
          return;
        }
      } else {
        // --- Test if both shift keys are released
        if (!keyboard.isLeftShiftDown && !keyboard.isRightShiftDown) {
          this._shiftsReleased = true;
        }
      }
    } else {
      this.isInSleepMode = false;
    }

    // --- Prepare the beeper device for the new frame
    this.beeperDevice.onNewFrame();
  }

  /**
   * Tests if the machine should raise a Z80 maskable interrupt
   * @returns True, if the INT signal should be active; otherwise, false.
   */
  shouldRaiseInterrupt (): boolean {
    return this.blinkDevice.interruptSignalActive;
  }

  /**
   * Whatever should be done before the CPU executes the next instruction
   */
  afterInstructionExecuted (): void {
    // ---Awake the CPU whenever a key is pressed
    if (this.keyboardDevice.isKeyPressed) {
      this.awakeCpu();
    }
    this.beeperDevice.calculateOscillatorBit();
  }

  /**
   * Every time the CPU clock is incremented, this function is executed.
   * @param increment The tact increment value
   */
  onTactIncremented (): void {
    // TODO: Implement this
    this.beeperDevice.setNextAudioSample();
  }

  /**
   * Indicates if the machine's operating system is initialized
   */
  get isOsInitialized (): boolean {
    // TODO: Implement this
    return true;
  }

  /**
   * Executes the specified custom command
   * @param command Command to execute
   */
  async executeCustomCommand (command: string): Promise<void> {
    const machine = this;
    switch (command) {
      case "battery_low":
        if (this.isInSleepMode) {
          await pressShifts();
        }
        this.blinkDevice.setSTA(this.blinkDevice.STA | STAFlags.BTL);
        break;
      case "press_shifts":
        await pressShifts();
        break;
      case "flap_open":
        this.signalFlapOpened();
        break;
      case "flap_close":
        this.signalFlapClosed();
        break;
    }

    async function pressShifts (): Promise<void> {
      machine.setKeyStatus(Z88KeyCode.ShiftL, true);
      machine.setKeyStatus(Z88KeyCode.ShiftR, true);
      await new Promise(r => setTimeout(r, 400));
      machine.setKeyStatus(Z88KeyCode.ShiftL, false);
      machine.setKeyStatus(Z88KeyCode.ShiftR, false);
    }
  }

  /**
   * The Blink only fires an IM 1 interrupt when the flap is opened and when
   * INT.FLAP is enabled. Both STA.FLAPOPEN and STA.FLAP is set at the time of
   * the interrupt. As long as the flap is open, no STA.TIME interrupts gets
   * out of the Blink (even though INT.TIME may be enabled and signals it to
   * fire those RTC interrupts). The Flap interrupt is only fired once; when
   * the flap is closed, and then opened. STA.FLAPOPEN remains enabled as long
   * as the flap is open; when the flap is closed, NO interrupt is fired -
   * only STA.FLAPOPEN is set to 0.
   */
  signalFlapOpened (): void {
    const blink = this.blinkDevice;
    const INT = this.blinkDevice.INT;
    if (!!(INT & INTFlags.FLAP) && !!(INT & INTFlags.GINT)) {
      // --- When flap is opened, time int's no longer come out..
      blink.setSTA(blink.STA | STAFlags.FLAP);
      this.awakeCpu();
      blink.setSTA(blink.STA | STAFlags.FLAPOPEN);
    }
  }

  /**
   * Signal that the flap was closed.<p> The Blink will start to fire STA.TIME
   * interrupts again if the INT.TIME is enabled and TMK has been setup to
   * fire Minute, Second or TICK's.
   *
   * This is not an interrupt (but Z80 goes out of snooze), only the STA.FLAPOPEN bit set to 0
   */
  signalFlapClosed (): void {
    this.blinkDevice.setACK(STAFlags.FLAPOPEN);
    this.awakeCpu();
  }
}<|MERGE_RESOLUTION|>--- conflicted
+++ resolved
@@ -26,13 +26,10 @@
 import { MC_Z88_INTROM } from "@common/machines/constants";
 import { Z88BankedMemory } from "./memory/Z88BankedMemory";
 import { Z88RomMemoryCard } from "./memory/Z88RomMemoryCard";
-<<<<<<< HEAD
 import { CARD_SIZE_EMPTY, createZ88MemoryCard } from "./memory/CardType";
 import { SlotState } from "@renderer/appEmu/dialogs/Z88CardsDialog";
-=======
 import { Z88UvEpromMemoryCard } from "./memory/Z88UvEpromMemoryCard";
 import { Z88IntelFlashMemoryCard } from "./memory/Z88IntelFlashMemoryCard";
->>>>>>> 7f435350
 
 // --- Default ROM file
 const DEFAULT_ROM = "z88v50-r1f99aaae";
@@ -174,16 +171,8 @@
     const romCard = new Z88RomMemoryCard(this, romContents.length);
     this.memory.insertCard(0, romCard, romContents);
 
-<<<<<<< HEAD
+    // --- Configure the machine (using the dynamic configuration, too)
     this.configure();
-=======
-    // --- Insert 512K Intel Flashcard in slot 2 (reset to FFh)
-    const i28F004S5 = new Z88IntelFlashMemoryCard(this, 0x08_0000);
-    this.memory.insertCard(2, i28F004S5);
-    // --- Insert 1M Intel Flashcard in slot 3 (reset to FFh)
-    const i28F008S5 = new Z88IntelFlashMemoryCard(this, 0x10_0000);
-    this.memory.insertCard(3, i28F008S5);
->>>>>>> 7f435350
   }
 
   /**
@@ -219,16 +208,11 @@
       // --- There is a card in the slot
       let contents: Uint8Array | undefined;
       let type = slot.content;
-      if (type.endsWith("-C")) {
-        type = type.substring(0, type.length - 2);
-      }
       const card = createZ88MemoryCard(machine, slot.size, type);
       if (slot.file) {
         contents = await machine.loadRomFromFile(slot.file);
-        console.log("Contents", contents);
       }
       machine.memory.insertCard(slotId, card, contents);
-      console.log(machine.memory.cards);
     }
   }
 
