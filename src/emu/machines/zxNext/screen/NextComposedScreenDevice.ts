--- conflicted
+++ resolved
@@ -224,7 +224,6 @@
   layer2EnableMappingForReads: boolean;
   layer2EnableMappingForWrites: boolean;
 
-<<<<<<< HEAD
   // === ULA+ Mode/Index register port (0xbf3b)
   private _ulaPlusEnabled: boolean;
   ulaPlusMode: number;
@@ -240,8 +239,6 @@
     this.updateBorderRgbCache();
   }
 
-=======
->>>>>>> 49586705
   // Rendering flags for all layers and modes
   private _renderingFlagsULA: ULAStandardMatrix;
   private _renderingFlagsULA50Hz: ULAStandardMatrix;
@@ -453,14 +450,11 @@
     this.ulaHiColorMode = false;
     this.ulaHiColorModeSampled = false;
 
-<<<<<<< HEAD
     // --- Initialize ULA+ state
     this._ulaPlusEnabled = false;
     this.ulaPlusMode = 0;
     this.ulaPlusPaletteIndex = 0;
 
-=======
->>>>>>> 49586705
     this.layer2ClipWindowX1 = 0;
     this.layer2ClipWindowX2 = 159;
     this.layer2ClipWindowY1 = 0;
@@ -528,11 +522,7 @@
    */
   set borderColor(value: number) {
     this._borderColor = value;
-<<<<<<< HEAD
     this.updateBorderRgbCache();
-=======
-    this.borderRgbCache = this.machine.paletteDevice.getUlaRgb333(value);
->>>>>>> 49586705
   }
 
   /**
@@ -548,7 +538,6 @@
    *                    = 192 + 8 + border_color = 200 + border_color
    */
   updateBorderRgbCache(): void {
-<<<<<<< HEAD
     if (this._ulaPlusEnabled) {
       // ULA+: Border uses palette indices 200-207 (for border colors 0-7)
       const ulaPlusPaletteIndex = 200 + this._borderColor;
@@ -557,9 +546,6 @@
       // Standard: Border uses palette indices 0-7
       this.borderRgbCache = this.machine.paletteDevice.getUlaRgb333(this._borderColor);
     }
-=======
-    this.borderRgbCache = this.machine.paletteDevice.getUlaRgb333(this._borderColor);
->>>>>>> 49586705
   }
 
   maxTacts: number;
