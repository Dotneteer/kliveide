// ============================================================================
// Z80 Indexed operations
// ============================================================================

table void indexedOps() {
  Nop,      LdBCnn,   LdBCiA,   IncBC,    IncB,     DecB,     LdBn,     Rlca,      // 00-07
  ExAF,     AddIXBC,  LdABCi,   DecBC,    IncC,     DecC,     LdCn,     Rrca,      // 08-0f
  Djnz,     LdDEnn,   LdDEiA,   IncDE,    IncD,     DecD,     LdDn,     Rla,       // 10-17
  Jr,       AddIXDE,  LdADEi,   DecDE,    IncE,     DecE,     LdEn,     Rra,       // 18-1f
  JrNz,     LdIXnn,   LdNNiIX,  IncIX,    IncXH,    DecXH,    LdXHn,    Daa,       // 20-27
  JrZ,      AddIXIX,  LdIXNNi,  DecIX,    IncXL,    DecXL,    LdXLn,    Cpl,       // 28-2f
  JrNc,     LdSPnn,   LdNNiA,   IncSP,    IncIXi,   DecIXi,   LdIXin,   Scf,       // 30-37
  JrC,      AddIXSP,  LdANNi,   DecSP,    IncA,     DecA,     LdAn,     Ccf,       // 38-3f

  Nop,      LdBC,     LdBD,     LdBE,     LdBXH,    LdBXL,    LdBIXi,   LdBA,      // 40-47
  LdCB,     Nop,      LdCD,     LdCE,     LdCXH,    LdCXL,    LdCIXi,   LdCA,      // 48-4f
  LdDB,     LdDC,     Nop,      LdDE,     LdDXH,    LdDXL,    LdDIXi,   LdDA,      // 50-57
  LdEB,     LdEC,     LdED,     Nop,      LdEXH,    LdEXL,    LdEIXi,   LdEA,      // 58-5f
  LdXHB,    LdXHC,    LdXHD,    LdXHE,    Nop,      LdXHXL,   LdHIXi,   LdXHA,     // 60-67
  LdXLB,    LdXLC,    LdXLD,    LdXLE,    LdXLXH,   Nop,      LdLIXi,   LdXLA,     // 68-6f
  LdIXiB,   LdIXiC,   LdIXiD,   LdIXiE,   LdIXiH,   LdIXiL,   Halt,     LdIXiA,    // 70-77
  LdAB,     LdAC,     LdAD,     LdAE,     LdAXH,    LdAXL,    LdAIXi,   Nop,       // 78-7f

  AddB,     AddC,     AddD,     AddE,     AddXH,    AddXL,    AddIXi,   AddA,      // 80-87
  AdcB,     AdcC,     AdcD,     AdcE,     AdcXH,    AdcXL,    AdcIXi,   AdcA,      // 88-8f
  SubB,     SubC,     SubD,     SubE,     SubXH,    SubXL,    SubIXi,   SubA,      // 90-97
  SbcB,     SbcC,     SbcD,     SbcE,     SbcXH,    SbcXL,    SbcIXi,   SbcA,      // 98-9f
  AndB,     AndC,     AndD,     AndE,     AndXH,    AndXL,    AndIXi,   AndA,      // a0-a7
  XorB,     XorC,     XorD,     XorE,     XorXH,    XorXL,    XorIXi,   XorA,      // a8-af
  OrB,      OrC,      OrD,      OrE,      OrXH,     OrXL,     OrIXi,    OrA,       // b0-b7
  CpB,      CpC,      CpD,      CpE,      CpXH,     CpXL,     CpIXi,    CpA,       // b8-bf

  RetNz,    PopBC,    JpNz,     Jp,       CallNz,   PushBC,   AddN,     Rst00,     // c0-c7
  RetZ,     Ret,      JpZ,      IXCB,     CallZ,    Call,     AdcN,     Rst08,     // c8-cf
  RetNc,    PopDE,    JpNc,     OutNA,    CallNc,   PushDE,   SubN,     Rst10,     // d0-d7
  RetC,     Exx,      JpC,      InAN,     CallC,    DDPref,   SbcN,     Rst18,     // d8-df
  RetPo,    PopIX,    JpPo,     ExSPiIX,  CallPo,   PushIX,   AndN,     Rst20,     // e0-e7
  RetPe,    JpIX,     JpPe,     ExDEHL,   CallPe,   Nop,      XorN,     Rst28,     // e8-ef
  RetP,     PopAF,    JpP,      Di,       CallP,    PushAF,   OrN,      Rst30,     // f0-f7
  RetM,     LdSPIX,   JpM,      Ei,      CallM,    FDPref,   CpN,      Rst38      // f8-ff
};

// add ix,bc (0x09)
void AddIXBC() {
  setXY(add16(getXY(), bc));
  tacts += 7;
}

// add ix,de (0x19)
void AddIXDE() {
  setXY(add16(getXY(), de));
  tacts += 7;
}

// ld ix,nn (0x21)
void LdIXnn() {
  setXYL(readMemory(pc));
  pc += 1;
  setXYH(readMemory(pc));
  pc += 1;
}

// ld (nn),ix (0x22)
void LdNNiIX() {
  store16(getXYL(), getXYH());
}

// inc ix (0x23)
void IncIX() {
  setXY(getXY() + 1);
  tacts += 2;
}

// inc xh (0x24)
void IncXH() {
  local u8 idxReg = getXYH();
  adjustIncFlags(idxReg);
  setXYH(idxReg + 1);
}

// dec xh (0x25)
void DecXH() {
  local u8 idxReg = getXYH();
  adjustDecFlags(idxReg);
  setXYH(idxReg - 1);
}

// ld xh,n (0x26)
void LdXHn() {
  setXYH(readMemory(pc));
  pc += 1;
}

// add ix,ix (0x29)
void AddIXIX() {
  local u16 idxReg = getXY();
  setXY(add16(idxReg, idxReg));
  tacts += 7;
}

// ld IX,(nn) (0x2a)
void LdIXNNi() {
  local u32 tmp = readMemory(pc);
  pc += 1;
  tmp += readMemory(pc) << 8;
  pc += 1;
  setXYL(readMemory(tmp));
  tmp += 1;
  wz = tmp;
  setXYH(readMemory(tmp));
}

// dec IX (0x2b)
void DecIX() {
  setXY(getXY() - 1);
  tacts += 2;
}

// inc xl (0x2c)
void IncXL() {
  local u8 idxReg = getXYL();
  adjustIncFlags(idxReg);
  setXYL(idxReg + 1);
}

// dec l (0x2d)
void DecXL() {
  local u8 idxReg = getXYL();
  adjustDecFlags(idxReg);
  setXYL(idxReg - 1);
}

// ld l,n (0x2e)
void LdXLn() {
  setXYL(readMemory(pc));
  pc += 1;
}

// inc (ix+D) (0x34)
void IncIXi() {
  local i8 dist = readMemory(pc);
  #if MEM_CONTENDED & !GATE_ARRAY
    contendRead(pc);
    tacts += 1;
    contendRead(pc);
    tacts += 1;
    contendRead(pc);
    tacts += 1;
    contendRead(pc);
    tacts += 1;
    contendRead(pc);
    tacts += 1;
  #else
    tacts += 5;
  #endif
  pc += 1;
  wz = getXY() + dist;
  local u32 tmp = readMemory(wz);
  #if MEM_CONTENDED & !GATE_ARRAY
    contendRead(wz);
  #endif
  tacts += 1;
  adjustIncFlags(tmp);
  writeMemory(wz, tmp + 1);
}

// dec (ix+D) (0x35)
void DecIXi() {
  local i8 dist = readMemory(pc);
  #if MEM_CONTENDED & !GATE_ARRAY
    contendRead(pc);
    tacts += 1;
    contendRead(pc);
    tacts += 1;
    contendRead(pc);
    tacts += 1;
    contendRead(pc);
    tacts += 1;
    contendRead(pc);
    tacts += 1;
  #else
    tacts += 5;
  #endif
  pc += 1;
  wz = getXY() + dist;
  local u32 tmp = readMemory(wz);
  #if MEM_CONTENDED & !GATE_ARRAY
    contendRead(wz);
  #endif
  tacts += 1;
  adjustDecFlags(tmp);
  writeMemory(wz, tmp - 1);
}

// ld (ix+D),n (0x36)
void LdIXin() {
  local i8 dist = readMemory(pc);
  pc += 1;
  wz = getXY() + dist;
  local u8 value = readMemory(pc);
  #if MEM_CONTENDED & !GATE_ARRAY
    contendRead(pc);
    tacts += 1;
    contendRead(pc);
    tacts += 1;
  #else
    tacts += 2;
  #endif
  pc += 1;
  writeMemory(wz, value);
}

// add ix,sp (0x39)
void AddIXSP() {
  setXY(add16(getXY(), sp));
  tacts += 7;
}

// ld b,xh (0x44)
void LdBXH() { b = getXYH(); }

// ld b,xl (0x45)
void LdBXL() { b = getXYL(); }

// ld b,(ix+D) (0x46)
void LdBIXi() {
  local i8 dist = readMemory(pc);
  #if MEM_CONTENDED & !GATE_ARRAY
    contendRead(pc);
    tacts += 1;
    contendRead(pc);
    tacts += 1;
    contendRead(pc);
    tacts += 1;
    contendRead(pc);
    tacts += 1;
    contendRead(pc);
    tacts += 1;
  #else
    tacts += 5;
  #endif
  pc += 1;
  wz = getXY() + dist;
  b = readMemory(wz);
}

// ld c,xh (0x4c)
void LdCXH() { c = getXYH(); }

// ld c,xl (0x4d)
void LdCXL() { c = getXYL(); }

// ld c,(ix+D) (0x4e)
void LdCIXi() {
  local i8 dist = readMemory(pc);
  #if MEM_CONTENDED & !GATE_ARRAY
    contendRead(pc);
    tacts += 1;
    contendRead(pc);
    tacts += 1;
    contendRead(pc);
    tacts += 1;
    contendRead(pc);
    tacts += 1;
    contendRead(pc);
    tacts += 1;
  #else
    tacts += 5;
  #endif
  pc += 1;
  wz = getXY() + dist;
  c = readMemory(wz);
}

// ld d,xh (0x54)
void LdDXH() { d = getXYH(); }

// ld d,xl (0x55)
void LdDXL() { d = getXYL(); }

// ld d,(ix+D) (0x56)
void LdDIXi() {
  local i8 dist = readMemory(pc);
  #if MEM_CONTENDED & !GATE_ARRAY
    contendRead(pc);
    tacts += 1;
    contendRead(pc);
    tacts += 1;
    contendRead(pc);
    tacts += 1;
    contendRead(pc);
    tacts += 1;
    contendRead(pc);
    tacts += 1;
  #else
    tacts += 5;
  #endif
  pc += 1;
  wz = getXY() + dist;
  d = readMemory(wz);
}

// ld e,xh (0x5c)
void LdEXH() { e = getXYH(); }

// ld e,xl (0x5d)
void LdEXL() { e = getXYL(); }

// ld e,(ix+D) (0x5e)
void LdEIXi() {
  local i8 dist = readMemory(pc);
  #if MEM_CONTENDED & !GATE_ARRAY
    contendRead(pc);
    tacts += 1;
    contendRead(pc);
    tacts += 1;
    contendRead(pc);
    tacts += 1;
    contendRead(pc);
    tacts += 1;
    contendRead(pc);
    tacts += 1;
  #else
    tacts += 5;
  #endif
  pc += 1;
  wz = getXY() + dist;
  e = readMemory(wz);
}

// ld xh,b (0x60)
void LdXHB() { setXYH(b); }

// ld xh,c (0x61)
void LdXHC() { setXYH(c); }

// ld xh,d (0x62)
void LdXHD() { setXYH(d); }

// ld xh,e (0x63)
void LdXHE() { setXYH(e); }

// ld xh,xl (0x65)
void LdXHXL() { setXYH(getXYL()); }

// ld h,(ix+D) (0x66)
void LdHIXi() {
  local i8 dist = readMemory(pc);
  #if MEM_CONTENDED & !GATE_ARRAY
    contendRead(pc);
    tacts += 1;
    contendRead(pc);
    tacts += 1;
    contendRead(pc);
    tacts += 1;
    contendRead(pc);
    tacts += 1;
    contendRead(pc);
    tacts += 1;
  #else
    tacts += 5;
  #endif
  pc += 1;
  wz = getXY() + dist;
  h = readMemory(wz);
}

// ld xh,a (0x67)
void LdXHA() { setXYH(a); }

// ld xl,b (0x68)
void LdXLB() { setXYL(b); }

// ld xl,c (0x69)
void LdXLC() { setXYL(c); }

// ld xl,d (0x6a)
void LdXLD() { setXYL(d); }

// ld xl,e (0x6b)
void LdXLE() { setXYL(e); }

// ld xl,xh (0x6c)
void LdXLXH() { setXYL(getXYH()); }

// ld l,(ix+D) (0x6e)
void LdLIXi() {
  local i8 dist = readMemory(pc);
  #if MEM_CONTENDED & !GATE_ARRAY
    contendRead(pc);
    tacts += 1;
    contendRead(pc);
    tacts += 1;
    contendRead(pc);
    tacts += 1;
    contendRead(pc);
    tacts += 1;
    contendRead(pc);
    tacts += 1;
  #else
    tacts += 5;
  #endif
  pc += 1;
  wz = getXY() + dist;
  l = readMemory(wz);
}

// ld xl,a (0x6f)
void LdXLA() { setXYL(a); }

// ld (ix+D),b (0x70)
void LdIXiB() {
  local i8 dist = readMemory(pc);
  #if MEM_CONTENDED & !GATE_ARRAY
    contendRead(pc);
    tacts += 1;
    contendRead(pc);
    tacts += 1;
    contendRead(pc);
    tacts += 1;
    contendRead(pc);
    tacts += 1;
    contendRead(pc);
    tacts += 1;
  #else
    tacts += 5;
  #endif
  pc += 1;
  wz = getXY() + dist;
  writeMemory(wz, b);
}

// ld (ix+D),c (0x71)
void LdIXiC() {
  local i8 dist = readMemory(pc);
  #if MEM_CONTENDED & !GATE_ARRAY
    contendRead(pc);
    tacts += 1;
    contendRead(pc);
    tacts += 1;
    contendRead(pc);
    tacts += 1;
    contendRead(pc);
    tacts += 1;
    contendRead(pc);
    tacts += 1;
  #else
    tacts += 5;
  #endif
  pc += 1;
  wz = getXY() + dist;
  writeMemory(wz, c);
}

// ld (ix+D),d (0x72)
void LdIXiD() {
  local i8 dist = readMemory(pc);
  #if MEM_CONTENDED & !GATE_ARRAY
    contendRead(pc);
    tacts += 1;
    contendRead(pc);
    tacts += 1;
    contendRead(pc);
    tacts += 1;
    contendRead(pc);
    tacts += 1;
    contendRead(pc);
    tacts += 1;
  #else
    tacts += 5;
  #endif
  pc += 1;
  wz = getXY() + dist;
  writeMemory(wz, d);
}

// ld (ix+D),e (0x73)
void LdIXiE() {
  local i8 dist = readMemory(pc);
  #if MEM_CONTENDED & !GATE_ARRAY
    contendRead(pc);
    tacts += 1;
    contendRead(pc);
    tacts += 1;
    contendRead(pc);
    tacts += 1;
    contendRead(pc);
    tacts += 1;
    contendRead(pc);
    tacts += 1;
  #else
    tacts += 5;
  #endif
  pc += 1;
  wz = getXY() + dist;
  writeMemory(wz, e);
}

// ld (ix+D),h (0x74)
void LdIXiH() {
  local i8 dist = readMemory(pc);
  #if MEM_CONTENDED & !GATE_ARRAY
    contendRead(pc);
    tacts += 1;
    contendRead(pc);
    tacts += 1;
    contendRead(pc);
    tacts += 1;
    contendRead(pc);
    tacts += 1;
    contendRead(pc);
    tacts += 1;
  #else
    tacts += 5;
  #endif
  pc += 1;
  wz = getXY() + dist;
  writeMemory(wz, h);
}

// ld (ix+D),l (0x75)
void LdIXiL() {
  local i8 dist = readMemory(pc);
  #if MEM_CONTENDED & !GATE_ARRAY
    contendRead(pc);
    tacts += 1;
    contendRead(pc);
    tacts += 1;
    contendRead(pc);
    tacts += 1;
    contendRead(pc);
    tacts += 1;
    contendRead(pc);
    tacts += 1;
  #else
    tacts += 5;
  #endif
  pc += 1;
  wz = getXY() + dist;
  writeMemory(wz, l);
}

// ld (ix+D),a (0x77)
void LdIXiA() {
  local i8 dist = readMemory(pc);
  #if MEM_CONTENDED & !GATE_ARRAY
    contendRead(pc);
    tacts += 1;
    contendRead(pc);
    tacts += 1;
    contendRead(pc);
    tacts += 1;
    contendRead(pc);
    tacts += 1;
    contendRead(pc);
    tacts += 1;
  #else
    tacts += 5;
  #endif
  pc += 1;
  wz = getXY() + dist;
  writeMemory(wz, a);
}

// ld a,xh (0x7c)
void LdAXH() { a = getXYH(); }

// ld a,xh (0x7d)
void LdAXL() { a = getXYL(); }

// ld a,(ix+D) (0x7e)
void LdAIXi() {
  local i8 dist = readMemory(pc);
  #if MEM_CONTENDED & !GATE_ARRAY
    contendRead(pc);
    tacts += 1;
    contendRead(pc);
    tacts += 1;
    contendRead(pc);
    tacts += 1;
    contendRead(pc);
    tacts += 1;
    contendRead(pc);
    tacts += 1;
  #else
    tacts += 5;
  #endif
  pc += 1;
  wz = getXY() + dist;
  a = readMemory(wz);
}

// add a,xh (0x84)
void AddXH() {
  add8(getXYH());
}

// add a,xl (0x85)
void AddXL() {
  add8(getXYL());
}

// add a,(ix+D) (0x7e)
void AddIXi() {
  local i8 dist = readMemory(pc);
  pc += 1;
  #if MEM_CONTENDED & !GATE_ARRAY
    contendRead(pc);
    tacts += 1;
    contendRead(pc);
    tacts += 1;
    contendRead(pc);
    tacts += 1;
    contendRead(pc);
    tacts += 1;
    contendRead(pc);
    tacts += 1;
  #else
    tacts += 5;
  #endif
  wz = getXY() + dist;
  add8(readMemory(wz));
}

// adc a,xh (0x8c)
void AdcXH() {
  adc8(getXYH());
}

// adc a,xl (0x8d)
void AdcXL() {
  adc8(getXYL());
}

// adc a,(ix+D) (0x8e)
void AdcIXi() {
  local i8 dist = readMemory(pc);
  #if MEM_CONTENDED & !GATE_ARRAY
    contendRead(pc);
    tacts += 1;
    contendRead(pc);
    tacts += 1;
    contendRead(pc);
    tacts += 1;
    contendRead(pc);
    tacts += 1;
    contendRead(pc);
    tacts += 1;
  #else
    tacts += 5;
  #endif
  pc += 1;
  wz = getXY() + dist;
  adc8(readMemory(wz));
}

// sub a,xh (0x94)
void SubXH() {
  sub8(getXYH());
}

// sub a,xl (0x95)
void SubXL() {
  sub8(getXYL());
}

// sub a,(ix+D) (0x96)
void SubIXi() {
  local i8 dist = readMemory(pc);
  #if MEM_CONTENDED & !GATE_ARRAY
    contendRead(pc);
    tacts += 1;
    contendRead(pc);
    tacts += 1;
    contendRead(pc);
    tacts += 1;
    contendRead(pc);
    tacts += 1;
    contendRead(pc);
    tacts += 1;
  #else
    tacts += 5;
  #endif
  pc += 1;
  wz = getXY() + dist;
  sub8(readMemory(wz));
}

// sbc a,xh (0x9c)
void SbcXH() {
  sbc8(getXYH());
}

// sbc a,xl (0x9d)
void SbcXL() {
  sbc8(getXYL());
}

// sbc a,(ix+D) (0x9e)
void SbcIXi() {
  local i8 dist = readMemory(pc);
  #if MEM_CONTENDED & !GATE_ARRAY
    contendRead(pc);
    tacts += 1;
    contendRead(pc);
    tacts += 1;
    contendRead(pc);
    tacts += 1;
    contendRead(pc);
    tacts += 1;
    contendRead(pc);
    tacts += 1;
  #else
    tacts += 5;
  #endif
  pc += 1;
  wz = getXY() + dist;
  sbc8(readMemory(wz));
}

// and a,xh (0xa4)
void AndXH() {
  and8(getXYH());
}

// and a,xl (0xa5)
void AndXL() {
  and8(getXYL());
}

// and a,(ix+D) (0xa6)
void AndIXi() {
  local i8 dist = readMemory(pc);
  #if MEM_CONTENDED & !GATE_ARRAY
    contendRead(pc);
    tacts += 1;
    contendRead(pc);
    tacts += 1;
    contendRead(pc);
    tacts += 1;
    contendRead(pc);
    tacts += 1;
    contendRead(pc);
    tacts += 1;
  #else
    tacts += 5;
  #endif
  pc += 1;
  wz = getXY() + dist;
  and8(readMemory(wz));
}

// xor a,xh (0xac)
void XorXH() {
  xor8(getXYH());
}

// xor a,xl (0xad)
void XorXL() {
  xor8(getXYL());
}

// xor a,(ix+D) (0xae)
void XorIXi() {
  local i8 dist = readMemory(pc);
  #if MEM_CONTENDED & !GATE_ARRAY
    contendRead(pc);
    tacts += 1;
    contendRead(pc);
    tacts += 1;
    contendRead(pc);
    tacts += 1;
    contendRead(pc);
    tacts += 1;
    contendRead(pc);
    tacts += 1;
  #else
    tacts += 5;
  #endif
  pc += 1;
  wz = getXY() + dist;
  xor8(readMemory(wz));
}

// or a,xh (0xb4)
void OrXH() {
  or8(getXYH());
}

// or a,xl (0xb5)
void OrXL() {
  or8(getXYL());
}

// or a,(ix+D) (0xb6)
void OrIXi() {
  local i8 dist = readMemory(pc);
  #if MEM_CONTENDED & !GATE_ARRAY
    contendRead(pc);
    tacts += 1;
    contendRead(pc);
    tacts += 1;
    contendRead(pc);
    tacts += 1;
    contendRead(pc);
    tacts += 1;
    contendRead(pc);
    tacts += 1;
  #else
    tacts += 5;
  #endif
  pc += 1;
  wz = getXY() + dist;
  or8(readMemory(wz));
}

// cp a,xh (0xbc)
void CpXH() {
  cp8(getXYH());
}

// cp a,xl (0xbd)
void CpXL() {
  cp8(getXYL());
}

// cp a,(ix+D) (0xbe)
void CpIXi() {
  local i8 dist = readMemory(pc);
  #if MEM_CONTENDED & !GATE_ARRAY
    contendRead(pc);
    tacts += 1;
    contendRead(pc);
    tacts += 1;
    contendRead(pc);
    tacts += 1;
    contendRead(pc);
    tacts += 1;
    contendRead(pc);
    tacts += 1;
  #else
    tacts += 5;
  #endif
  pc += 1;
  wz = getXY() + dist;
  cp8(readMemory(wz));
}

// Handles the indexed CB prefix (IX-indexed bit instructions)
void IXCB() {
  // --- Read the offset from PC
  wz = getXY() + i8(readMemory(pc));
  pc += 1;

  // --- Read the opcode
  opCode = readMemory(pc);
  pc += 1;
<<<<<<< HEAD
  //refreshMemory();
  #if MEM_CONTENDED
=======
  refreshMemory();
  #if MEM_CONTENDED & !GATE_ARRAY
>>>>>>> 5ca216a1
    contendRead(pc);
    tacts += 1;
    contendRead(pc);
    tacts += 1;
  #else
    tacts += 2;
  #endif
  indexedBitOps()[opCode];
}

// pop ix (0xe1)
void PopIX() {
  setXYL(readMemory(sp));
  sp += 1;
  setXYH(readMemory(sp));
  sp += 1;
}

// ex (sp),ix (0xe3)
void ExSPiIX() {
  local u16 sp1 = sp + 1;
  local u8 tempL = readMemory(sp);
  local u8 tempH = readMemory(sp1);
  #if MEM_CONTENDED
    contendRead(sp1);
  #endif
  tacts += 1;
  writeMemory(sp1, getXYH());
  writeMemory(sp, getXYL());
  #if MEM_CONTENDED
    contendWrite(sp);
    tacts += 1;
    contendWrite(sp);
    tacts += 1;
  #else
    tacts += 2;
  #endif
  setXYL(tempL);
  setXYH(tempH);
  wl = tempL;
  wh = tempH;
}

// push ix (0xe5)
void PushIX() {
  tacts += 1;
  sp -= 1;
  writeMemory(sp, getXYH());
  sp -= 1;
  writeMemory(sp, getXYL());
}

// jp (ix) (0xe9)
void JpIX() {
  pc = getXY();
}

// ld sp,ix (0xf9)
void LdSPIX() {
  tacts += 2;
  sp = getXY();
}


// ============================================================================
// Helpers

// Gets the current index register (according ti DD/FD prefix)
inline u16 getXY() {
  return useIx ? ix : iy;
}

// Sets the current index register (according ti DD/FD prefix)
inline void setXY(u16 value) {
  if (useIx) {
    ix = value;
  } else {
    iy = value;
  }
}

// Gets the low byte of the current index register (according ti DD/FD prefix)
inline u8 getXYL() {
  return useIx ? xl : yl;
}

// Gets the high byte of the current index register (according ti DD/FD prefix)
inline u8 getXYH() {
  return useIx ? xh : yh;
}

// Sets the low byte of the current index register (according ti DD/FD prefix)
inline void setXYL(u16 value) {
  if (useIx) {
    xl = value;
  } else {
    yl = value;
  }
}

// Sets the high byte of the current index register (according ti DD/FD prefix)
inline void setXYH(u16 value) {
  if (useIx) {
    xh = value;
  } else {
    yh = value;
  }
}<|MERGE_RESOLUTION|>--- conflicted
+++ resolved
@@ -855,13 +855,7 @@
   // --- Read the opcode
   opCode = readMemory(pc);
   pc += 1;
-<<<<<<< HEAD
-  //refreshMemory();
-  #if MEM_CONTENDED
-=======
-  refreshMemory();
-  #if MEM_CONTENDED & !GATE_ARRAY
->>>>>>> 5ca216a1
+  #if MEM_CONTENDED & !GATE_ARRAY
     contendRead(pc);
     tacts += 1;
     contendRead(pc);
